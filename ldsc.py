'''
(c) 2014 Brendan Bulik-Sullivan and Hilary Finucane

LDSC is a command line tool for estimating
    1. LD Score
    2. heritability / partitioned heritability
    3. genetic covariance / correlation

'''
from __future__ import division
import ldscore.ldscore as ld
import ldscore.parse as ps
import ldscore.sumstats as sumstats
import ldscore.regressions as reg
import numpy as np
import pandas as pd
from subprocess import call
from itertools import product
import time, sys, traceback, argparse

__version__ = '1.0.0'
MASTHEAD = "*********************************************************************\n"
MASTHEAD += "* LD Score Regression (LDSC)\n"
MASTHEAD += "* Version {V}\n".format(V=__version__)
MASTHEAD += "* (C) 2014-2015 Brendan Bulik-Sullivan and Hilary Finucane\n"
MASTHEAD += "* Broad Institute of MIT and Harvard / MIT Department of Mathematics\n"
MASTHEAD += "* GNU General Public License v3\n"
MASTHEAD += "*********************************************************************\n"
pd.set_option('display.max_rows', 500)
pd.set_option('display.max_columns', 500)
pd.set_option('display.width', 1000)
pd.set_option('precision', 4)
pd.set_option('max_colwidth',1000)
np.set_printoptions(linewidth=1000)
np.set_printoptions(precision=4)


def sec_to_str(t):
    '''Convert seconds to days:hours:minutes:seconds'''
    [d, h, m, s, n] = reduce(lambda ll, b : divmod(ll[0], b) + ll[1:], [(t, 1), 60, 60, 24])
    f = ''
    if d > 0:
        f += '{D}d:'.format(D=d)
    if h > 0:
        f += '{H}h:'.format(H=h)
    if m > 0:
        f += '{M}m:'.format(M=m)

    f += '{S}s'.format(S=s)
    return f


def _remove_dtype(x):
    '''Removes dtype: float64 and dtype: int64 from pandas printouts'''
    x = str(x)
    x = x.replace('\ndtype: int64', '')
    x = x.replace('\ndtype: float64', '')
    return x


class Logger(object):
    '''
    Lightweight logging.
    TODO: replace with logging module

    '''
    def __init__(self, fh):
        self.log_fh = open(fh, 'wb')

    def log(self, msg):
        '''
        Print to log file and stdout with a single command.

        '''
        print >>self.log_fh, msg
        print msg


def __filter__(fname, noun, verb, merge_obj):
    merged_list = None
    if fname:
        f = lambda x,n: x.format(noun=noun, verb=verb, fname=fname, num=n)
        x = ps.FilterFile(fname)
        c = 'Read list of {num} {noun} to {verb} from {fname}'
        print f(c, len(x.IDList))
        merged_list = merge_obj.loj(x.IDList)
        len_merged_list = len(merged_list)
        if len_merged_list > 0:
            c = 'After merging, {num} {noun} remain'
            print f(c, len_merged_list)
        else:
            error_msg = 'No {noun} retained for analysis'
            raise ValueError(f(error_msg, 0))

        return merged_list

def annot_sort_key(s):
    '''For use with --cts-bin. Fixes weird pandas crosstab column order.'''
    if type(s) == tuple:
        s = [x.split('_')[0] for x in s]
        s = map(lambda x: float(x) if x != 'min' else -float('inf'), s)
    else: #type(s) = str:
        s = s.split('_')[0]
        if s == 'min':
            s = float('-inf')
        else:
            s = float(s)

    return s

def ldscore(args, log):
    '''
    Wrapper function for estimating l1, l1^2, l2 and l4 (+ optionally standard errors) from
    reference panel genotypes.

    Annot format is
    chr snp bp cm <annotations>

    '''
    if args.bfile:
        snp_file, snp_obj = args.bfile+'.bim', ps.PlinkBIMFile
        ind_file, ind_obj = args.bfile+'.fam', ps.PlinkFAMFile
        array_file, array_obj = args.bfile+'.bed', ld.PlinkBEDFile

    # read bim/snp
    array_snps = snp_obj(snp_file)
    m = len(array_snps.IDList)
    log.log('Read list of {m} SNPs from {f}'.format(m=m, f=snp_file))

    # read --annot
    if args.annot is not None:
        annot = ps.AnnotFile(args.annot)
        n_annot, ma = len(annot.df.columns) - 4, len(annot.df)
        log.log("Read {A} annotations for {M} SNPs from {f}".format(f=args.annot,
            A=n_annot, M=ma))
        annot_matrix = np.array(annot.df.iloc[:,4:])
        annot_colnames = annot.df.columns[4:]
        keep_snps = None
        if np.any(annot.df.SNP.values != array_snps.df.SNP.values):
            raise ValueError('The .annot file must contain the same SNPs in the same'+\
                ' order as the .bim file.')
    # read --extract
    elif args.extract is not None:
        keep_snps = __filter__(args.extract, 'SNPs', 'include', array_snps)
        annot_matrix, annot_colnames, n_annot = None, None, 1

    # read --cts-bin plus --cts-breaks
    elif args.cts_bin is not None and args.cts_breaks is not None:
        # read filenames
        cts_fnames = args.cts_bin.split(',')
        # read breaks
        # replace N with negative sign
        args.cts_breaks = args.cts_breaks.replace('N','-')
        # split on x
        try:
            breaks = [[float(x) for x in y.split(',')] for y in args.cts_breaks.split('x')]
        except ValueError as e:
            raise ValueError('--cts-breaks must be a comma-separated list of numbers: '
                +str(e.args))

        if len(breaks) != len(cts_fnames):
            raise ValueError('Need to specify one set of breaks for each file in --cts-bin.')

        if args.cts_names:
            cts_colnames = [str(x) for x in args.cts_names.split(',')]
            if len(cts_colnames) != len(cts_fnames):
                msg = 'Must specify either no --cts-names or one value for each file in --cts-bin.'
                raise ValueError(msg)

        else:
            cts_colnames = ['ANNOT'+str(i) for i in xrange(len(cts_fnames))]

        log.log('Reading numbers with which to bin SNPs from {F}'.format(F=args.cts_bin))

        cts_levs = []
        full_labs = []
        for i,fh in enumerate(cts_fnames):
            vec = ps.read_cts(cts_fnames[i], array_snps.df.SNP.values)

            max_cts = np.max(vec)
            min_cts = np.min(vec)
            cut_breaks = list(breaks[i])
            name_breaks = list(cut_breaks)
            if np.all(cut_breaks >= max_cts) or np.all(cut_breaks <= min_cts):
                raise ValueError('All breaks lie outside the range of the cts variable.')

            if np.all(cut_breaks <= max_cts):
                name_breaks.append(max_cts)
                cut_breaks.append(max_cts+1)

            if np.all(cut_breaks >= min_cts):
                name_breaks.append(min_cts)
                cut_breaks.append(min_cts-1)

            name_breaks.sort()
            cut_breaks.sort()
            n_breaks = len(cut_breaks)
            # so that col names are consistent across chromosomes with different max vals
            name_breaks[0] = 'min'
            name_breaks[-1] = 'max'
            name_breaks = [str(x) for x in name_breaks]
            labs = [name_breaks[i]+'_'+name_breaks[i+1] for i in xrange(n_breaks-1)]
            cut_vec = pd.Series(pd.cut(vec, bins=cut_breaks, labels=labs))
            cts_levs.append(cut_vec)
            full_labs.append(labs)

        annot_matrix = pd.concat(cts_levs, axis=1)
        annot_matrix.columns = cts_colnames
        # crosstab -- for now we keep empty columns
        annot_matrix = pd.crosstab(annot_matrix.index,
            [annot_matrix[i] for i in annot_matrix.columns], dropna=False,
            colnames=annot_matrix.columns)

        # add missing columns
        if len(cts_colnames) > 1:
            for x in product(*full_labs):
                if x not in annot_matrix.columns:
                    annot_matrix[x] = 0
        else:
            for x in full_labs[0]:
                if x not in annot_matrix.columns:
                    annot_matrix[x] = 0

        annot_matrix = annot_matrix[sorted(annot_matrix.columns, key=annot_sort_key)]
        if len(cts_colnames) > 1:
            # flatten multi-index
            annot_colnames = ['_'.join([cts_colnames[i]+'_'+b for i,b in enumerate(c)])
                for c in annot_matrix.columns]
        else:
            annot_colnames = [cts_colnames[0]+'_'+b for b in annot_matrix.columns]

        annot_matrix = np.matrix(annot_matrix)
        keep_snps = None
        n_annot = len(annot_colnames)
        if np.any(np.sum(annot_matrix, axis=1) == 0):
            # This exception should never be raised. For debugging only.
            raise ValueError('Some SNPs have no annotation in --cts-bin. This is a bug!')

    else:
        annot_matrix, annot_colnames, keep_snps = None, None, None,
        n_annot = 1

    # read fam
    array_indivs = ind_obj(ind_file)
    n = len(array_indivs.IDList)
    log.log('Read list of {n} individuals from {f}'.format(n=n, f=ind_file))
    # read keep_indivs
    if args.keep:
        keep_indivs = __filter__(args.keep, 'individuals', 'include', array_indivs)
    else:
        keep_indivs = None

    # read genotype array
    log.log('Reading genotypes from {fname}'.format(fname=array_file))
    geno_array = array_obj(array_file, n, array_snps, keep_snps=keep_snps,
        keep_indivs=keep_indivs, mafMin=args.maf)

    # filter annot_matrix down to only SNPs passing MAF cutoffs
    if annot_matrix is not None:
        annot_keep = geno_array.kept_snps
        annot_matrix = annot_matrix[annot_keep,:]

    # determine block widths
    x = np.array((args.ld_wind_snps, args.ld_wind_kb, args.ld_wind_cm), dtype=bool)
    if np.sum(x) != 1:
        raise ValueError('Must specify exactly one --ld-wind option')

    if args.ld_wind_snps:
        max_dist = args.ld_wind_snps
        coords = np.array(xrange(geno_array.m))
    elif args.ld_wind_kb:
        max_dist = args.ld_wind_kb*1000
        coords = np.array(array_snps.df['BP'])[geno_array.kept_snps]
    elif args.ld_wind_cm:
        max_dist = args.ld_wind_cm
        coords = np.array(array_snps.df['CM'])[geno_array.kept_snps]

    block_left = ld.getBlockLefts(coords, max_dist)
    if block_left[len(block_left)-1] == 0 and not args.yes_really:
        error_msg = 'Do you really want to compute whole-chomosome LD Score? If so, set the '
        error_msg += '--yes-really flag (warning: it will use a lot of time / memory)'
        raise ValueError(error_msg)

    scale_suffix = ''
    if args.pq_exp is not None:
        log.log('Computing LD with pq ^ {S}.'.format(S=args.pq_exp))
        msg = 'Note that LD Scores with pq raised to a nonzero power are'
        msg += 'not directly comparable to normal LD Scores.'
        log.log(msg)
        scale_suffix = '_S{S}'.format(S=args.pq_exp)
        pq = np.matrix(geno_array.maf*(1-geno_array.maf)).reshape((geno_array.m, 1))
        pq = np.power(pq, args.pq_exp)

        if annot_matrix is not None:
            annot_matrix = np.multiply(annot_matrix, pq)
        else:
            annot_matrix = pq

    log.log("Estimating LD Score.")
    lN = geno_array.ldScoreVarBlocks(block_left, args.chunk_size, annot=annot_matrix)
    col_prefix = "L2"; file_suffix = "l2"

    if n_annot == 1:
        ldscore_colnames = [col_prefix+scale_suffix]
    else:
        ldscore_colnames =  [y+col_prefix+scale_suffix for y in annot_colnames]

    # print .ldscore. Output columns: CHR, BP, CM, RS, MAF, [LD Scores]
    out_fname = args.out + '.' + file_suffix + '.ldscore'
    new_colnames = geno_array.colnames + ldscore_colnames
    df = pd.DataFrame.from_records(np.c_[geno_array.df, lN])
    df.columns = new_colnames
    if args.print_snps:
        if args.print_snps.endswith('gz'):
            print_snps = pd.read_csv(args.print_snps, header=None, compression='gzip')
        elif args.print_snps.endswith('bz2'):
            print_snps = pd.read_csv(args.print_snps, header=None, compression='bz2')
        else:
            print_snps = pd.read_csv(args.print_snps, header=None)
        if len(print_snps.columns) > 1:
            raise ValueError('--print-snps must refer to a file with a one column of SNP IDs.')
        log.log('Reading list of {N} SNPs for which to print LD Scores from {F}'.format(\
                        F=args.print_snps, N=len(print_snps)))

        print_snps.columns=['SNP']
        df = df.ix[df.SNP.isin(print_snps.SNP),:]
        if len(df) == 0:
            raise ValueError('After merging with --print-snps, no SNPs remain.')
        else:
            msg = 'After merging with --print-snps, LD Scores for {N} SNPs will be printed.'
            log.log(msg.format(N=len(df)))

    l2_suffix = '.gz'
    log.log("Writing LD Scores for {N} SNPs to {f}.gz".format(f=out_fname, N=len(df)))
    df.drop(['CM','MAF'], axis=1).to_csv(out_fname, sep="\t", header=True, index=False,
        float_format='%.3f')
    call(['gzip', '-f', out_fname])

    # print .M
    if annot_matrix is not None:
        M = np.atleast_1d(np.squeeze(np.asarray(np.sum(annot_matrix, axis=0))))
        ii = geno_array.maf > 0.05
        M_5_50 = np.atleast_1d(np.squeeze(np.asarray(np.sum(annot_matrix[ii,:], axis=0))))
    else:
        M = [geno_array.m]
        M_5_50 = [np.sum(geno_array.maf > 0.05)]

    # print .M
    fout_M = open(args.out + '.'+ file_suffix +'.M','wb')
    print >>fout_M, '\t'.join(map(str,M))
    fout_M.close()

    # print .M_5_50
    fout_M_5_50 = open(args.out + '.'+ file_suffix +'.M_5_50','wb')
    print >>fout_M_5_50, '\t'.join(map(str,M_5_50))
    fout_M_5_50.close()

    # print annot matrix
    if (args.cts_bin is not None) and not args.no_print_annot:
        out_fname_annot = args.out + '.annot'
        new_colnames = geno_array.colnames + ldscore_colnames
        annot_df = pd.DataFrame(np.c_[geno_array.df, annot_matrix])
        annot_df.columns = new_colnames
        del annot_df['MAF']
        log.log("Writing annot matrix produced by --cts-bin to {F}".format(F=out_fname+'.gz'))
        annot_df.to_csv(out_fname_annot, sep="\t", header=True, index=False)
        call(['gzip', '-f', out_fname_annot])

    # print LD Score summary
    pd.set_option('display.max_rows', 200)
    log.log('\nSummary of LD Scores in {F}'.format(F=out_fname+l2_suffix))
    t = df.ix[:,4:].describe()
    log.log( t.ix[1:,:] )

    # print correlation matrix including all LD Scores and sample MAF
    log.log('')
    log.log('MAF/LD Score Correlation Matrix')
    log.log( df.ix[:,4:].corr() )

    # print condition number
    if n_annot > 1: # condition number of a column vector w/ nonzero var is trivially one
        log.log('\nLD Score Matrix Condition Number')
        cond_num = np.linalg.cond(df.ix[:,5:])
        log.log( reg.remove_brackets(str(np.matrix(cond_num))) )
        if cond_num > 10000:
            log.log('WARNING: ill-conditioned LD Score Matrix!')

    # summarize annot matrix if there is one
    if annot_matrix is not None:
        # covariance matrix
        x = pd.DataFrame(annot_matrix, columns=annot_colnames)
        log.log('\nAnnotation Correlation Matrix')
        log.log( x.corr() )

        # column sums
        log.log('\nAnnotation Matrix Column Sums')
        log.log(_remove_dtype(x.sum(axis=0)))

        # row sums
        log.log('\nSummary of Annotation Matrix Row Sums')
        row_sums = x.sum(axis=1).describe()
        log.log(_remove_dtype(row_sums))


parser = argparse.ArgumentParser()
parser.add_argument('--out', default='ldsc', type=str,
    help='Output filename prefix. If --out is not set, LDSC will use ldsc as the '
    'defualt output filename prefix.')
# Basic LD Score Estimation Flags'
parser.add_argument('--bfile', default=None, type=str,
    help='Prefix for Plink .bed/.bim/.fam file')
parser.add_argument('--l2', default=False, action='store_true',
    help='Estimate l2. Compatible with both jackknife and non-jackknife.')
# Filtering / Data Management for LD Score
parser.add_argument('--extract', default=None, type=str,
    help='File with SNPs to include in LD Score estimation. '
    'The file should contain one SNP ID per row.')
parser.add_argument('--keep', default=None, type=str,
    help='File with individuals to include in LD Score estimation. '
    'The file should contain one individual ID per row.')
parser.add_argument('--ld-wind-snps', default=None, type=int,
    help='Specify the window size to be used for estimating LD Scores in units of '
    '# of SNPs. You can only specify one --ld-wind-* option.')
parser.add_argument('--ld-wind-kb', default=None, type=float,
    help='Specify the window size to be used for estimating LD Scores in units of '
    'kilobase-pairs (kb). You can only specify one --ld-wind-* option.')
parser.add_argument('--ld-wind-cm', default=None, type=float,
    help='Specify the window size to be used for estimating LD Scores in units of '
    'centiMorgans (cM). You can only specify one --ld-wind-* option.')
parser.add_argument('--print-snps', default=None, type=str,
    help='This flag tells LDSC to only print LD Scores for the SNPs listed '
    '(one ID per row) in PRINT_SNPS. The sum r^2 will still include SNPs not in '
    'PRINT_SNPs. This is useful for reducing the number of LD Scores that have to be '
    'read into memory when estimating h2 or rg.' )
# Fancy LD Score Estimation Flags
parser.add_argument('--annot', default=None, type=str,
    help='Filename prefix for annotation file for partitioned LD Score estimation. '
    'LDSC will automatically append .annot or .annot.gz to the filename prefix. '
    'See docs/file_formats_ld for a definition of the .annot format.')
parser.add_argument('--cts-bin', default=None, type=str,
    help='This flag tells LDSC to compute partitioned LD Scores, where the partition '
    'is defined by cutting one or several continuous variable[s] into bins. '
    'The argument to this flag should be the name of a single file or a comma-separated '
    'list of files. The file format is two columns, with SNP IDs in the first column '
    'and the continuous variable in the second column. ')
parser.add_argument('--cts-breaks', default=None, type=str,
    help='Use this flag to specify names for the continuous variables cut into bins '
    'with --cts-bin. For each continuous variable, specify breaks as a comma-separated '
    'list of breakpoints, and separate the breakpoints for each variable with an x. '
    'For example, if binning on MAF and distance to gene (in kb), '
    'you might set --cts-breaks 0.1,0.25,0.4x10,100,1000 ')
parser.add_argument('--cts-names', default=None, type=str,
    help='Use this flag to specify names for the continuous variables cut into bins '
    'with --cts-bin. The argument to this flag should be a comma-separated list of '
    'names. For example, if binning on DAF and distance to gene, you might set '
    '--cts-bin DAF,DIST_TO_GENE ')
parser.add_argument('--per-allele', default=False, action='store_true',
    help='Setting this flag causes LDSC to compute per-allele LD Scores, '
    'i.e., \ell_j := \sum_k p_k(1-p_k)r^2_{jk}, where p_k denotes the MAF '
    'of SNP j. ')
parser.add_argument('--pq-exp', default=None, type=float,
    help='Setting this flag causes LDSC to compute LD Scores with the given scale factor, '
    'i.e., \ell_j := \sum_k (p_k(1-p_k))^a r^2_{jk}, where p_k denotes the MAF '
    'of SNP j and a is the argument to --pq-exp. ')
parser.add_argument('--no-print-annot', default=False, action='store_true',
    help='By defualt, seting --cts-bin or --cts-bin-add causes LDSC to print '
    'the resulting annot matrix. Setting --no-print-annot tells LDSC not '
    'to print the annot matrix. ')
parser.add_argument('--maf', default=None, type=float,
    help='Minor allele frequency lower bound. Default is MAF > 0.')
# Basic Flags for Working with Variance Components
parser.add_argument('--h2', default=None, type=str,
    help='Filename prefix for a .chisq file for one-phenotype LD Score regression. '
    'LDSC will automatically append .chisq or .chisq.gz to the filename prefix.'
    '--h2 requires at minimum also setting the --ref-ld and --w-ld flags.')
parser.add_argument('--rg', default=None, type=str,
    help='Comma-separated list of prefixes of .chisq filed for genetic correlation estimation.')
parser.add_argument('--ref-ld', default=None, type=str,
    help='Use --ref-ld to tell LDSC which LD Scores to use as the predictors in the LD '
    'Score regression. '
    'LDSC will automatically append .l2.ldscore/.l2.ldscore.gz to the filename prefix.')
parser.add_argument('--ref-ld-chr', default=None, type=str,
    help='Same as --ref-ld, but will automatically concatenate .l2.ldscore files split '
    'across 22 chromosomes. LDSC will automatically append .l2.ldscore/.l2.ldscore.gz '
    'to the filename prefix. If the filename prefix contains the symbol @, LDSC will '
    'replace the @ symbol with chromosome numbers. Otherwise, LDSC will append chromosome '
    'numbers to the end of the filename prefix.'
    'Example 1: --ref-ld-chr ld/ will read ld/1.l2.ldscore.gz ... ld/22.l2.ldscore.gz'
    'Example 2: --ref-ld-chr ld/@_kg will read ld/1_kg.l2.ldscore.gz ... ld/22_kg.l2.ldscore.gz')
parser.add_argument('--w-ld', default=None, type=str,
    help='Filename prefix for file with LD Scores with sum r^2 taken over SNPs included '
    'in the regression. LDSC will automatically append .l2.ldscore/.l2.ldscore.gz.')
parser.add_argument('--w-ld-chr', default=None, type=str,
    help='Same as --w-ld, but will read files split into 22 chromosomes in the same '
    'manner as --ref-ld-chr.')
parser.add_argument('--overlap-annot', default=False, action='store_true',
    help='This flag informs LDSC that the partitioned LD Scores were generates using an '
    'annot matrix with overlapping categories (i.e., not all row sums equal 1), '
    'and prevents LDSC from displaying output that is meaningless with overlapping categories.')
parser.add_argument('--no-intercept', action='store_true',
    help = 'If used with --h2, this constrains the LD Score regression intercept to equal '
    '1. If used with --rg, this constrains the LD Score regression intercepts for the h2 '
    'estimates to be one and the intercept for the genetic covariance estimate to be zero.')
parser.add_argument('--intercept-h2', action='store', default=None,
    help = 'Intercepts for constrained-intercept single-trait LD Score regression.')
parser.add_argument('--intercept-gencov', action='store', default=None,
    help = 'Intercepts for constrained-intercept cross-trait LD Score regression.'
    ' Must have same length as --rg. The first entry is ignored.')
parser.add_argument('--M', default=None, type=str,
    help='# of SNPs (if you don\'t want to use the .l2.M files that came with your .l2.ldscore.gz files)')
parser.add_argument('--two-step', default=None, type=float,
    help='Test statistic bound for use with the two-step estimator. Not compatible with --no-intercept and --constrain-intercept.')
# Flags for both LD Score estimation and h2/gencor estimation
parser.add_argument('--print-cov', default=False, action='store_true',
    help='For use with --h2/--rg. This flag tells LDSC to print the '
    'covaraince matrix of the estimates.')
# frequency (useful for .bin files)
parser.add_argument('--print-delete-vals', default=False, action='store_true',
    help='If this flag is set, LDSC will print the block jackknife delete-values ('
    'i.e., the regression coefficeints estimated from the data with a block removed). '
    'The delete-values are formatted as a matrix with (# of jackknife blocks) rows and '
    '(# of LD Scores) columns.')
# Flags you should almost never use
parser.add_argument('--chunk-size', default=50, type=int,
    help='Chunk size for LD Score calculation. Use the default.')
parser.add_argument('--pickle', default=False, action='store_true',
    help='Store .l2.ldscore files as pickles instead of gzipped tab-delimited text.')
parser.add_argument('--yes-really', default=False, action='store_true',
    help='Yes, I really want to compute whole-chromosome LD Score.')
parser.add_argument('--invert-anyway', default=False, action='store_true',
    help="Force LDSC to attempt to invert ill-conditioned matrices.")
parser.add_argument('--n-blocks', default=200, type=int,
    help='Number of block jackknife blocks.')
parser.add_argument('--not-M-5-50', default=False, action='store_true',
    help='This flag tells LDSC to use the .l2.M file instead of the .l2.M_5_50 file.')
parser.add_argument('--return-silly-things', default=False, action='store_true',
    help='Force ldsc to return silly genetic correlation estimates.')
parser.add_argument('--no-check-alleles', default=False, action='store_true',
    help='For rg estimation, skip checking whether the alleles match. This check is '
    'redundant for pairs of chisq files generated using munge_sumstats.py and the '
    'same argument to the --merge-alleles flag.')
parser.add_argument('--print-coefficients',default=False,action='store_true',
<<<<<<< HEAD
	help='when categories are overlapping, print coefficients as well as heritabilities.')
parser.add_argument('--frqfile', type=str, 
	help='For use with --overlap-annot. Provides allele frequencies to prune to common '
	'snps if --not-M-5-50 is not set.')
parser.add_argument('--frqfile-chr', type=str,
	help='Prefix for --frqfile files split over chromosome.')

=======
    help='when categories are overlapping, print coefficients as well as heritabilities.')
parser.add_argument('--frqfile', type=str,
    help='For use with --overlap-annot. Provides allele frequencies to prune to common '
    'snps if --not-M-5-50 is not set.')
>>>>>>> b92908e6
# transform to liability scale
parser.add_argument('--samp-prev',default=None,
    help='Sample prevalence of binary phenotype (for conversion to liability scale).')
parser.add_argument('--pop-prev',default=None,
    help='Population prevalence of binary phenotype (for conversion to liability scale).')

if __name__ == '__main__':
<<<<<<< HEAD

	args = parser.parse_args()
	if args.out is None:
		raise ValueError('--out is required.')

	log = Logger(args.out+'.log')
	try: 
		defaults = vars(parser.parse_args(''))
		opts = vars(args)
		non_defaults = [x for x in opts.keys() if opts[x] != defaults[x]]	
		header = MASTHEAD
		header += "\nOptions: \n"
		options = ['--'+x.replace('_','-')+' '+str(opts[x]) for x in non_defaults]
		header += '\n'.join(options).replace('True','').replace('False','')+'\n'
		log.log(header)
		log.log('Beginning analysis at {T}'.format(T=time.ctime()))
		start_time = time.time()
		if args.no_intercept and args.h2:
			args.constrain_intercept = 1
		elif args.no_intercept and args.rg:
			args.constrain_intercept = '1,1,0'
	
		if args.constrain_intercept:
			args.constrain_intercept = args.constrain_intercept.replace('N','-')
			if args.h2:
				args.constrain_intercept = float(args.h2)
			elif args.rg:
				args.constrain_intercept = [float(x) for x in args.constrain_intercept.split(',')]
	
		if args.n_blocks <= 1:
			raise ValueError('--n-blocks must be an integer > 1.')
		if args.bfile is not None:
			if args.l2 is None:
				raise ValueError('Must specify --l2 with --bfile.')
			if args.annot is not None and args.extract is not None:
				raise ValueError('--annot and --extract are currently incompatible.')
			if args.cts_bin is not None and args.extract is not None:
				raise ValueError('--cts-bin and --extract are currently incompatible.')
			if args.annot is not None and args.cts_bin is not None:
				raise ValueError('--annot and --cts-bin are currently incompatible.')	
			if (args.cts_bin is not None) != (args.cts_breaks is not None):
				raise ValueError('Must set both or neither of --cts-bin and --cts-breaks.')
			if args.per_allele and args.pq_exp is not None:
				raise ValueError('Cannot set both --per-allele and --pq-exp (--per-allele is equivalent to --pq-exp 1).')
			if args.per_allele:
				args.pq_exp = 1
		
			ldscore(args, log)
		# summary statistics
		elif (args.h2 or args.rg) and (args.ref_ld or args.ref_ld_chr) and (args.w_ld or args.w_ld_chr):
			if args.h2 is not None and args.rg is not None:	
				raise ValueError('Cannot set both --h2 and --rg.')
			if args.ref_ld and args.ref_ld_chr:
				raise ValueError('Cannot set both --ref-ld and --ref-ld-chr.')
			if args.w_ld and args.w_ld_chr:
				raise ValueError('Cannot set both --w-ld and --w-ld-chr.')
			if (args.samp_prev is not None) != (args.pop_prev is not None):
				raise ValueError('Must set both or neither of --samp-prev and --pop-prev.') 
			if not args.overlap_annot or args.not_M_5_50:
				if args.frqfile is not None or args.frqfile_chr is not None:
					log.log('The frequency file is unnecessary and is being ignored.')
					args.frqfile = None
					args.frqfile_chr = None
			if args.overlap_annot and not args.not_M_5_50:
				if not (args.frqfile and args.ref_ld) or (args.frqfile_chr and args.ref_ld_chr):
					raise ValueError ('Must set either --frqfile and --ref-ld or --frqfile-chr and --ref-ld-chr')

			if args.rg:
				if args.samp_prev is not None and args.pop_prev is not None:
					if not (',' in args.samp_prev and ',' in args.pop_prev):
						raise ValueError('For --rg, --samp-prev and --pop-prev must each have at least two numbers separated by a comma.')
					else:
						args.samp_prev, args.pop_prev = map(lambda x: map(float, x.split(',')), 
							[args.samp_prev, args.pop_prev])
				sumstats.estimate_rg(args, log)
			elif args.h2:
				if args.samp_prev is not None and args.pop_prev is not None:
					args.samp_prev, args.pop_prev = map(float, [args.samp_prev, args.pop_prev])
				sumstats.estimate_h2(args, log)

			# bad flags
		else:
			print header
			print 'Error: no analysis selected.'
			print 'ldsc.py -h describes options.'
	except Exception:
		ex_type, ex, tb = sys.exc_info()
		log.log( traceback.format_exc(ex) )
		raise
	finally:
		log.log('Analysis finished at {T}'.format(T=time.ctime()) )
		time_elapsed = round(time.time()-start_time,2)
		log.log('Total time elapsed: {T}'.format(T=sec_to_str(time_elapsed)))
=======
    args = parser.parse_args()
    if args.out is None:
        raise ValueError('--out is required.')

    log = Logger(args.out+'.log')
    try:
        defaults = vars(parser.parse_args(''))
        opts = vars(args)
        non_defaults = [x for x in opts.keys() if opts[x] != defaults[x]]
        header = MASTHEAD
        header += "\nOptions: \n"
        options = ['--'+x.replace('_','-')+' '+str(opts[x]) for x in non_defaults]
        header += '\n'.join(options).replace('True','').replace('False','')+'\n'
        log.log(header)
        log.log('Beginning analysis at {T}'.format(T=time.ctime()))
        start_time = time.time()
        if args.n_blocks <= 1:
            raise ValueError('--n-blocks must be an integer > 1.')
        if args.bfile is not None:
            if args.l2 is None:
                raise ValueError('Must specify --l2 with --bfile.')
            if args.annot is not None and args.extract is not None:
                raise ValueError('--annot and --extract are currently incompatible.')
            if args.cts_bin is not None and args.extract is not None:
                raise ValueError('--cts-bin and --extract are currently incompatible.')
            if args.annot is not None and args.cts_bin is not None:
                raise ValueError('--annot and --cts-bin are currently incompatible.')
            if (args.cts_bin is not None) != (args.cts_breaks is not None):
                raise ValueError('Must set both or neither of --cts-bin and --cts-breaks.')
            if args.per_allele and args.pq_exp is not None:
                raise ValueError('Cannot set both --per-allele and --pq-exp (--per-allele is equivalent to --pq-exp 1).')
            if args.per_allele:
                args.pq_exp = 1

            ldscore(args, log)
        # summary statistics
        elif (args.h2 or args.rg) and (args.ref_ld or args.ref_ld_chr) and (args.w_ld or args.w_ld_chr):
            if args.h2 is not None and args.rg is not None:
                raise ValueError('Cannot set both --h2 and --rg.')
            if args.ref_ld and args.ref_ld_chr:
                raise ValueError('Cannot set both --ref-ld and --ref-ld-chr.')
            if args.w_ld and args.w_ld_chr:
                raise ValueError('Cannot set both --w-ld and --w-ld-chr.')
            if (args.samp_prev is not None) != (args.pop_prev is not None):
                raise ValueError('Must set both or neither of --samp-prev and --pop-prev.')

            if args.rg:
                sumstats.estimate_rg(args, log)
            elif args.h2:
                sumstats.estimate_h2(args, log)

            # bad flags
        else:
            print header
            print 'Error: no analysis selected.'
            print 'ldsc.py -h describes options.'
    except Exception:
        ex_type, ex, tb = sys.exc_info()
        log.log( traceback.format_exc(ex) )
        raise
    finally:
        log.log('Analysis finished at {T}'.format(T=time.ctime()) )
        time_elapsed = round(time.time()-start_time,2)
        log.log('Total time elapsed: {T}'.format(T=sec_to_str(time_elapsed)))
>>>>>>> b92908e6
<|MERGE_RESOLUTION|>--- conflicted
+++ resolved
@@ -540,20 +540,12 @@
     'redundant for pairs of chisq files generated using munge_sumstats.py and the '
     'same argument to the --merge-alleles flag.')
 parser.add_argument('--print-coefficients',default=False,action='store_true',
-<<<<<<< HEAD
-	help='when categories are overlapping, print coefficients as well as heritabilities.')
-parser.add_argument('--frqfile', type=str, 
-	help='For use with --overlap-annot. Provides allele frequencies to prune to common '
-	'snps if --not-M-5-50 is not set.')
-parser.add_argument('--frqfile-chr', type=str,
-	help='Prefix for --frqfile files split over chromosome.')
-
-=======
     help='when categories are overlapping, print coefficients as well as heritabilities.')
 parser.add_argument('--frqfile', type=str,
     help='For use with --overlap-annot. Provides allele frequencies to prune to common '
     'snps if --not-M-5-50 is not set.')
->>>>>>> b92908e6
+parser.add_argument('--frqfile-chr', type=str,
+    help='Prefix for --frqfile files split over chromosome.')
 # transform to liability scale
 parser.add_argument('--samp-prev',default=None,
     help='Sample prevalence of binary phenotype (for conversion to liability scale).')
@@ -561,101 +553,7 @@
     help='Population prevalence of binary phenotype (for conversion to liability scale).')
 
 if __name__ == '__main__':
-<<<<<<< HEAD
-
-	args = parser.parse_args()
-	if args.out is None:
-		raise ValueError('--out is required.')
-
-	log = Logger(args.out+'.log')
-	try: 
-		defaults = vars(parser.parse_args(''))
-		opts = vars(args)
-		non_defaults = [x for x in opts.keys() if opts[x] != defaults[x]]	
-		header = MASTHEAD
-		header += "\nOptions: \n"
-		options = ['--'+x.replace('_','-')+' '+str(opts[x]) for x in non_defaults]
-		header += '\n'.join(options).replace('True','').replace('False','')+'\n'
-		log.log(header)
-		log.log('Beginning analysis at {T}'.format(T=time.ctime()))
-		start_time = time.time()
-		if args.no_intercept and args.h2:
-			args.constrain_intercept = 1
-		elif args.no_intercept and args.rg:
-			args.constrain_intercept = '1,1,0'
-	
-		if args.constrain_intercept:
-			args.constrain_intercept = args.constrain_intercept.replace('N','-')
-			if args.h2:
-				args.constrain_intercept = float(args.h2)
-			elif args.rg:
-				args.constrain_intercept = [float(x) for x in args.constrain_intercept.split(',')]
-	
-		if args.n_blocks <= 1:
-			raise ValueError('--n-blocks must be an integer > 1.')
-		if args.bfile is not None:
-			if args.l2 is None:
-				raise ValueError('Must specify --l2 with --bfile.')
-			if args.annot is not None and args.extract is not None:
-				raise ValueError('--annot and --extract are currently incompatible.')
-			if args.cts_bin is not None and args.extract is not None:
-				raise ValueError('--cts-bin and --extract are currently incompatible.')
-			if args.annot is not None and args.cts_bin is not None:
-				raise ValueError('--annot and --cts-bin are currently incompatible.')	
-			if (args.cts_bin is not None) != (args.cts_breaks is not None):
-				raise ValueError('Must set both or neither of --cts-bin and --cts-breaks.')
-			if args.per_allele and args.pq_exp is not None:
-				raise ValueError('Cannot set both --per-allele and --pq-exp (--per-allele is equivalent to --pq-exp 1).')
-			if args.per_allele:
-				args.pq_exp = 1
-		
-			ldscore(args, log)
-		# summary statistics
-		elif (args.h2 or args.rg) and (args.ref_ld or args.ref_ld_chr) and (args.w_ld or args.w_ld_chr):
-			if args.h2 is not None and args.rg is not None:	
-				raise ValueError('Cannot set both --h2 and --rg.')
-			if args.ref_ld and args.ref_ld_chr:
-				raise ValueError('Cannot set both --ref-ld and --ref-ld-chr.')
-			if args.w_ld and args.w_ld_chr:
-				raise ValueError('Cannot set both --w-ld and --w-ld-chr.')
-			if (args.samp_prev is not None) != (args.pop_prev is not None):
-				raise ValueError('Must set both or neither of --samp-prev and --pop-prev.') 
-			if not args.overlap_annot or args.not_M_5_50:
-				if args.frqfile is not None or args.frqfile_chr is not None:
-					log.log('The frequency file is unnecessary and is being ignored.')
-					args.frqfile = None
-					args.frqfile_chr = None
-			if args.overlap_annot and not args.not_M_5_50:
-				if not (args.frqfile and args.ref_ld) or (args.frqfile_chr and args.ref_ld_chr):
-					raise ValueError ('Must set either --frqfile and --ref-ld or --frqfile-chr and --ref-ld-chr')
-
-			if args.rg:
-				if args.samp_prev is not None and args.pop_prev is not None:
-					if not (',' in args.samp_prev and ',' in args.pop_prev):
-						raise ValueError('For --rg, --samp-prev and --pop-prev must each have at least two numbers separated by a comma.')
-					else:
-						args.samp_prev, args.pop_prev = map(lambda x: map(float, x.split(',')), 
-							[args.samp_prev, args.pop_prev])
-				sumstats.estimate_rg(args, log)
-			elif args.h2:
-				if args.samp_prev is not None and args.pop_prev is not None:
-					args.samp_prev, args.pop_prev = map(float, [args.samp_prev, args.pop_prev])
-				sumstats.estimate_h2(args, log)
-
-			# bad flags
-		else:
-			print header
-			print 'Error: no analysis selected.'
-			print 'ldsc.py -h describes options.'
-	except Exception:
-		ex_type, ex, tb = sys.exc_info()
-		log.log( traceback.format_exc(ex) )
-		raise
-	finally:
-		log.log('Analysis finished at {T}'.format(T=time.ctime()) )
-		time_elapsed = round(time.time()-start_time,2)
-		log.log('Total time elapsed: {T}'.format(T=sec_to_str(time_elapsed)))
-=======
+
     args = parser.parse_args()
     if args.out is None:
         raise ValueError('--out is required.')
@@ -689,6 +587,15 @@
                 raise ValueError('Cannot set both --per-allele and --pq-exp (--per-allele is equivalent to --pq-exp 1).')
             if args.per_allele:
                 args.pq_exp = 1
+            if not args.overlap_annot or args.not_M_5_50:
+                if args.frqfile is not None or args.frqfile_chr is not None:
+                    log.log('The frequency file is unnecessary and is being ignored.')
+                    args.frqfile = None
+                    args.frqfile_chr = None
+            if args.overlap_annot and not args.not_M_5_50:
+                if not (args.frqfile and args.ref_ld) or (args.frqfile_chr and args.ref_ld_chr):
+                    raise ValueError ('Must set either --frqfile and --ref-ld or --frqfile-chr and --ref-ld-chr')
+
 
             ldscore(args, log)
         # summary statistics
@@ -719,5 +626,4 @@
     finally:
         log.log('Analysis finished at {T}'.format(T=time.ctime()) )
         time_elapsed = round(time.time()-start_time,2)
-        log.log('Total time elapsed: {T}'.format(T=sec_to_str(time_elapsed)))
->>>>>>> b92908e6
+        log.log('Total time elapsed: {T}'.format(T=sec_to_str(time_elapsed)))