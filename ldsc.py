'''
(c) 2014 Brendan Bulik-Sullivan and Hilary Finucane

This is a command line application for estimating
	1. LD Score and friends (L1, L1^2, L2 and L4)
	2. heritability / partitioned heritability
	3. genetic covariance
	4. genetic correlation
	5. block jackknife standard errors for all of the above.
	
	
'''
from __future__ import division
import ldscore.ldscore as ld
import ldscore.parse as ps
import ldscore.jackknife as jk
import ldscore.sumstats as sumstats
import argparse
import numpy as np
import pandas as pd
from subprocess import call
from itertools import product

__version__ = '0.0.2 (alpha)'

MASTHEAD = "*********************************************************************\n"
MASTHEAD += "* LD Score Regression (LDSC)\n"
MASTHEAD += "* Version {V}\n".format(V=__version__)
MASTHEAD += "* (C) 2014 Brendan Bulik-Sullivan and Hilary Finucane\n"
MASTHEAD += "* Broad Institute of MIT and Harvard / MIT Department of Mathematics\n"
MASTHEAD += "* GNU General Public License v3\n"
MASTHEAD += "*********************************************************************\n"

pd.set_option('display.max_rows', 500)
pd.set_option('display.max_columns', 500)
pd.set_option('display.width', 1000)
pd.set_option('precision', 4)
np.set_printoptions(linewidth=1000)
np.set_printoptions(precision=4)


def _remove_dtype(x):
	'''Removes dtype: float64 and dtype: int64 from pandas printouts'''
	x = str(x)
	x = x.replace('\ndtype: int64','')
	x = x.replace('\ndtype: float64','')
	return x
	

class logger(object):
	'''
	Lightweight logging.
	
	TODO: replace with logging module
	
	'''
	
	def __init__(self, fh):
		self.log_fh = open(fh, 'wb')
		
 	def log(self, msg):
		'''
		Print to log file and stdout with a single command.
		
		'''
		print >>self.log_fh, msg
		print msg
			

def __filter__(fname, noun, verb, merge_obj):
	merged_list = None
	if fname:
		f = lambda x,n: x.format(noun=noun, verb=verb, fname=fname, num=n)
		x = ps.FilterFile(fname)
	 	c = 'Read list of {num} {noun} to {verb} from {fname}'
	 	print f(c, len(x.IDList))
		merged_list = merge_obj.loj(x.IDList)
		len_merged_list = len(merged_list)
		if len_merged_list > 0:
			c = 'After merging, {num} {noun} remain'
			print f(c, len_merged_list)
		else:
			error_msg = 'No {noun} retained for analysis'
			raise ValueError(f(error_msg, 0))

		return merged_list
		
	
def annot_sort_key(s):
	'''For use with --cts-bin. Fixes weird pandas crosstab column order.'''
	if type(s) == tuple:
		s = [x.split('_')[0] for x in s]
		s = map(lambda x: float(x) if x != 'min' else -float('inf'), s)
	else: #type(s) = str:	
		s = s.split('_')[0]
		if s == 'min': 
			s = float('-inf')
		else:
			s = float(s)
				
 	return s


def ldscore(args, header=None):
	'''
	Wrapper function for estimating l1, l1^2, l2 and l4 (+ optionally standard errors) from
	reference panel genotypes. 
	
	Annot format is 
	chr snp bp cm <annotations>
	
	'''
	log = logger(args.out+'.log')
	if header:
		log.log(header)
	#log.log(args)
	
	#if args.bin:
	#	snp_file, snp_obj = args.bin+'.bim', ps.PlinkBIMFile
	#	ind_file, ind_obj = args.bin+'.ind', ps.VcfINDFile
	#	array_file, array_obj = args.bin+'.bin', ld.VcfBINFile
	if args.bfile:
		snp_file, snp_obj = args.bfile+'.bim', ps.PlinkBIMFile
		ind_file, ind_obj = args.bfile+'.fam', ps.PlinkFAMFile
		array_file, array_obj = args.bfile+'.bed', ld.PlinkBEDFile

	# read bim/snp
	array_snps = snp_obj(snp_file)
	m = len(array_snps.IDList)
	log.log('Read list of {m} SNPs from {f}'.format(m=m, f=snp_file))

	# read --annot
	if args.annot is not None:
		annot = ps.AnnotFile(args.annot)
		num_annots, ma = len(annot.df.columns) - 4, len(annot.df)
		log.log("Read {A} annotations for {M} SNPs from {f}".format(f=args.annot,
			A=num_annots, M=ma))
		annot_matrix = np.array(annot.df.iloc[:,4:])
		annot_colnames = annot.df.columns[4:]
		keep_snps = None
		if np.any(annot.df.SNP.values != array_snps.df.SNP.values):
			raise ValueError('The .annot file must contain the same SNPs in the same'+\
				' order as the .bim file.')
	# read --extract
	elif args.extract is not None:
		keep_snps = __filter__(args.extract, 'SNPs', 'include', array_snps)
		annot_matrix, annot_colnames, num_annots = None, None, 1
	
	# read cts_bin_add
	elif args.cts_bin_add is not None and args.cts_breaks is not None:
		# read filenames
		cts_fnames = args.cts_bin_add.split(',')
		# read breaks
		# replace N with negative sign
		args.cts_breaks = args.cts_breaks.replace('N','-')
		# split on x
		try:
			breaks = [[float(x) for x in y.split(',')] for y in args.cts_breaks.split('x')]
		except ValueError as e:
			raise ValueError('--cts-breaks must be a comma-separated list of numbers: '
				+str(e.args))
	
		if len(breaks) != len(cts_fnames):
			raise ValueError('Need to specify one set of breaks for each file in --cts-bin.')
		
		if args.cts_names:
			cts_colnames = [str(x) for x in args.cts_names.split(',')]
			if len(cts_colnames) != len(cts_fnames):
				msg = 'Must specify either no --cts-names or one value for each file in --cts-bin.'
				raise ValueError(msg)

		else:
			cts_colnames = ['ANNOT'+str(i) for i in xrange(len(cts_fnames))]
			
		log.log('Reading numbers with which to bin SNPs from {F}'.format(F=args.cts_bin_add))
	
		cts_levs = []
		full_labs = []
		first_lev = np.zeros((m,))
		for i,fh in enumerate(cts_fnames):
			vec = ps.read_cts(cts_fnames[i], array_snps.df.SNP.values)
			
			max_cts = np.max(vec)
			min_cts = np.min(vec)
			cut_breaks = list(breaks[i])
			name_breaks = list(cut_breaks)
			if np.all(cut_breaks >= max_cts) or np.all(cut_breaks <= min_cts):
				raise ValueError('All breaks lie outside the range of the cts variable.')

			if np.all(cut_breaks <= max_cts):
				name_breaks.append(max_cts)
				cut_breaks.append(max_cts+1)
		
			if np.all(cut_breaks >= min_cts):	
				name_breaks.append(min_cts)
				cut_breaks.append(min_cts-1)

			name_breaks.sort()
			cut_breaks.sort()		
			n_breaks = len(cut_breaks)
			# so that col names are consistent across chromosomes with different max vals
			name_breaks[0] = 'min'
			name_breaks[-1] = 'max'
			name_breaks = [str(x) for x in name_breaks]
			labs = [name_breaks[i]+'_'+name_breaks[i+1] for i in xrange(n_breaks-1)]
			cut_vec = pd.Series(pd.cut(vec, bins=cut_breaks, labels=labs))
			full_labs.append(labs)
			small_annot_matrix = cut_vec
			# crosstab -- for now we keep empty columns
			small_annot_matrix = pd.crosstab(small_annot_matrix.index, 
				small_annot_matrix, dropna=False)
			small_annot_matrix = small_annot_matrix[sorted(small_annot_matrix.columns, key=annot_sort_key)]
			cts_levs.append(small_annot_matrix.ix[:,1:])
			# first column defaults to no annotation
			first_lev += small_annot_matrix.ix[:,0]
	
		if len(cts_colnames) == 1:
			annot_colnames = [cts_colnames[0]+'_'+bin for bin in full_labs[0]]
		else:
			annot_colnames = []
			for i,cname in enumerate(cts_colnames):
				for bin in full_labs[i][1:]:
					annot_colnames.append(cts_colnames[i]+'_'+bin)
					
		annot_colnames.insert(0, "BOTTOM_BINS")
		first_lev = np.minimum(first_lev, 1)
		cts_levs.insert(0, pd.DataFrame(first_lev))
		annot_matrix = pd.concat(cts_levs, axis=1)
		annot_matrix = np.matrix(annot_matrix)
		keep_snps = None
		num_annots = annot_matrix.shape[1]

	# read --cts-bin plus --cts-breaks
	elif args.cts_bin is not None and args.cts_breaks is not None:
		# read filenames
		cts_fnames = args.cts_bin.split(',')
		# read breaks
		# replace N with negative sign
		args.cts_breaks = args.cts_breaks.replace('N','-')
		# split on x
		try:
			breaks = [[float(x) for x in y.split(',')] for y in args.cts_breaks.split('x')]
		except ValueError as e:
			raise ValueError('--cts-breaks must be a comma-separated list of numbers: '
				+str(e.args))
	
		if len(breaks) != len(cts_fnames):
			raise ValueError('Need to specify one set of breaks for each file in --cts-bin.')
		
		if args.cts_names:
			cts_colnames = [str(x) for x in args.cts_names.split(',')]
			if len(cts_colnames) != len(cts_fnames):
				msg = 'Must specify either no --cts-names or one value for each file in --cts-bin.'
				raise ValueError(msg)

		else:
			cts_colnames = ['ANNOT'+str(i) for i in xrange(len(cts_fnames))]
			
		log.log('Reading numbers with which to bin SNPs from {F}'.format(F=args.cts_bin))
	
		cts_levs = []
		full_labs = []
		for i,fh in enumerate(cts_fnames):
			vec = ps.read_cts(cts_fnames[i], array_snps.df.SNP.values)
			
			max_cts = np.max(vec)
			min_cts = np.min(vec)
			cut_breaks = list(breaks[i])
			name_breaks = list(cut_breaks)
			if np.all(cut_breaks >= max_cts) or np.all(cut_breaks <= min_cts):
				raise ValueError('All breaks lie outside the range of the cts variable.')

			if np.all(cut_breaks <= max_cts):
				name_breaks.append(max_cts)
				cut_breaks.append(max_cts+1)
		
			if np.all(cut_breaks >= min_cts):	
				name_breaks.append(min_cts)
				cut_breaks.append(min_cts-1)

			name_breaks.sort()
			cut_breaks.sort()		
			n_breaks = len(cut_breaks)
			# so that col names are consistent across chromosomes with different max vals
			name_breaks[0] = 'min'
			name_breaks[-1] = 'max'
			name_breaks = [str(x) for x in name_breaks]
			labs = [name_breaks[i]+'_'+name_breaks[i+1] for i in xrange(n_breaks-1)]
			cut_vec = pd.Series(pd.cut(vec, bins=cut_breaks, labels=labs))
			cts_levs.append(cut_vec)
			full_labs.append(labs)

		annot_matrix = pd.concat(cts_levs, axis=1)
		annot_matrix.columns = cts_colnames
		# crosstab -- for now we keep empty columns
		annot_matrix = pd.crosstab(annot_matrix.index, 
			[annot_matrix[i] for i in annot_matrix.columns], dropna=False,
			colnames=annot_matrix.columns)

		# add missing columns
		if len(cts_colnames) > 1:
			for x in product(*full_labs):
				if x not in annot_matrix.columns:
					annot_matrix[x] = 0
		else:
			for x in full_labs[0]:
				if x not in annot_matrix.columns:
					annot_matrix[x] = 0
				
		annot_matrix = annot_matrix[sorted(annot_matrix.columns, key=annot_sort_key)]
		if len(cts_colnames) > 1:
			# flatten multi-index
			annot_colnames = ['_'.join([cts_colnames[i]+'_'+b for i,b in enumerate(c)])
				for c in annot_matrix.columns]
		else:
			annot_colnames = [cts_colnames[0]+'_'+b for b in annot_matrix.columns]

		annot_matrix = np.matrix(annot_matrix)
		keep_snps = None
		num_annots = len(annot_colnames)
		if np.any(np.sum(annot_matrix, axis=1) == 0):
 			# This exception should never be raised. For debugging only.
 			raise ValueError('Some SNPs have no annotation in --cts-bin. This is a bug!')

	else:
		annot_matrix, annot_colnames, keep_snps = None, None, None, 
		num_annots = 1
	
	# read fam/ind
	array_indivs = ind_obj(ind_file)
	n = len(array_indivs.IDList)	 
	log.log('Read list of {n} individuals from {f}'.format(n=n, f=ind_file))
	# read keep_indivs
	if args.keep:
		keep_indivs = __filter__(args.keep, 'individuals', 'include', array_indivs)
	else:
		keep_indivs = None
	
	# read genotype array
	log.log('Reading genotypes from {fname}'.format(fname=array_file))
	geno_array = array_obj(array_file, n, array_snps, keep_snps=keep_snps,
		keep_indivs=keep_indivs, mafMin=args.maf)
		
	# filter annot_matrix down to only SNPs passing MAF cutoffs
	if annot_matrix is not None:
		annot_keep = geno_array.kept_snps
		annot_matrix = annot_matrix[annot_keep,:]
	
	# determine block widths
	x = np.array((args.ld_wind_snps, args.ld_wind_kb, args.ld_wind_cm), dtype=bool)
	if np.sum(x) != 1: 
		raise ValueError('Must specify exactly one --ld-wind option')
	
	if args.ld_wind_snps:
		max_dist = args.ld_wind_snps
		coords = np.array(xrange(geno_array.m))
	elif args.ld_wind_kb:
		max_dist = args.ld_wind_kb*1000
		coords = np.array(array_snps.df['BP'])[geno_array.kept_snps]
	elif args.ld_wind_cm:
		max_dist = args.ld_wind_cm
		coords = np.array(array_snps.df['CM'])[geno_array.kept_snps]

	block_left = ld.getBlockLefts(coords, max_dist)
	if block_left[len(block_left)-1] == 0 and not args.yes_really:
		error_msg = 'Do you really want to compute whole-chomosome LD Score? If so, set the '
		error_msg += '--yes-really flag (warning: it will use a lot of time / memory)'
		raise ValueError(error_msg)

	scale_suffix = ''
	if args.pq_exp is not None:
		log.log('Computing LD with pq ^ {S}.'.format(S=args.pq_exp))
		msg = 'Note that LD Scores with pq raised to a nonzero power are'
		msg += 'not directly comparable to normal LD Scores.'
		log.log(msg)
		scale_suffix = '_S{S}'.format(S=args.pq_exp)
		pq = np.matrix(geno_array.maf*(1-geno_array.maf)).reshape((geno_array.m,1))
		pq = np.power(pq, args.pq_exp)

		if annot_matrix is not None:
			annot_matrix = np.multiply(annot_matrix, pq)
		else:
			annot_matrix = pq
	
	elif args.maf_exp is not None:
		log.log('Computing LD with MAF ^ {S}.'.format(S=args.maf_exp))
		msg = 'Note that LD Scores with MAF raised to a nonzero power are'
		msg += 'not directly comparable to normal LD Scores.'
		log.log(msg)
		scale_suffix = '_S{S}'.format(S=args.maf_exp)
		mf = np.matrix(geno_array.maf).reshape((geno_array.m,1))
		mf = np.power(mf, args.maf_exp)

		if annot_matrix is not None:
			annot_matrix = np.multiply(annot_matrix, mf)
		else:
			annot_matrix = mf
	
# 	if args.se: # block jackknife
# 
# 		# block size
# 		if args.block_size:
# 			jSize = args.block_size 
# 		elif n > 50:
# 			jSize = 10
# 		else:
# 			jSize = 1
# 		
# 		jN = int(np.ceil(n / jSize))
# 		if args.l1:
# 			col_prefix = "L1"; file_suffix = "l1.jknife"
# 			raise NotImplementedError('Sorry, havent implemented L1 block jackknife yet.')
# 			
# 		elif args.l1sq:
# 			col_prefix = "L1SQ"; file_suffix = "l1sq.jknife"
# 			raise NotImplementedError('Sorry, havent implemented L1^2 block jackknife yet.')
# 			
# 		elif args.l2:
# 			col_prefix = "L2"; file_suffix = "l2.jknife"
# 			c = "Computing LD Score (L2) and block jackknife standard errors with {n} blocks."
# 			
# 		elif args.l4:
# 			col_prefix = "L4"; file_suffix = "l4.jknife"
# 			c = "Computing L4 and block jackknife standard errors with {n} blocks."
# 			
# 		print c.format(n=jN)
# 		(lN_est, lN_se) = geno_array.ldScoreBlockJackknife(block_left, args.chunk_size, jN=jN,
# 			annot=annot_matrix)
# 		lN = np.c_[lN_est, lN_se]
# 		if num_annots == 1:
# 			ldscore_colnames = [col_prefix+scale_suffix, 'SE('+col_prefix+scale_suffix+')']
# 		else:
# 			ldscore_colnames =  [x+col_prefix+scale_suffix for x in annot_colnames]
# 			ldscore_colnames += ['SE('+x+scale_suffix+')' for x in ldscore_colnames]

# 	else: # not block jackknife
# 		if args.l1:
# 			log.log("Estimating L1.")
# 			lN = geno_array.l1VarBlocks(block_left, args.chunk_size, annot=annot_matrix)
# 			col_prefix = "L1"; file_suffix = "l1"
# 		
# 		elif args.l1sq:
# 			log.log("Estimating L1 ^ 2.")
# 			lN = geno_array.l1sqVarBlocks(block_left, args.chunk_size, annot=annot_matrix)
# 			col_prefix = "L1SQ"; file_suffix = "l1sq"
# 		
# 		elif args.l2:
# 			log.log("Estimating LD Score (L2).")
# 			lN = geno_array.ldScoreVarBlocks(block_left, args.chunk_size, annot=annot_matrix)
# 			col_prefix = "L2"; file_suffix = "l2"
# 				
# 		elif args.l4:
# 			col_prefix = "L4"; file_suffix = "l4"
# 			raise NotImplementedError('Sorry, havent implemented L4 yet. Try the jackknife.')
# 			lN = geno_array.l4VarBlocks(block_left, c, annot)
		
	log.log("Estimating LD Score.")
	lN = geno_array.ldScoreVarBlocks(block_left, args.chunk_size, annot=annot_matrix)
	col_prefix = "L2"; file_suffix = "l2"

	if num_annots == 1:
		ldscore_colnames = [col_prefix+scale_suffix]
	else:
		ldscore_colnames =  [x+col_prefix+scale_suffix for x in annot_colnames]
			
	# print .ldscore
	# output columns: CHR, BP, CM, RS, MAF, [LD Scores and optionally SEs]
	out_fname = args.out + '.' + file_suffix + '.ldscore'
	new_colnames = geno_array.colnames + ldscore_colnames
	df = pd.DataFrame.from_records(np.c_[geno_array.df, lN])
	df.columns = new_colnames
	if args.print_snps:
		if args.print_snps.endswith('gz'):
			print_snps = pd.read_csv(args.print_snps, header=None, compression='gzip')
		elif args.print_snps.endswith('bz2'):
			print_snps = pd.read_csv(args.print_snps, header=None, compression='bz2')
		else:
			print_snps = pd.read_csv(args.print_snps, header=None)
		if len(print_snps.columns) > 1:
			raise ValueError('--print-snps must refer to a file with a one column of SNP IDs.')
		log.log('Reading list of {N} SNPs for which to print LD Scores from {F}'.format(\
						F=args.print_snps, N=len(print_snps)))

		print_snps.columns=['SNP']
		df = df.ix[df.SNP.isin(print_snps.SNP),:]
		if len(df) == 0:
			raise ValueError('After merging with --print-snps, no SNPs remain.')
		else:
			msg = 'After merging with --print-snps, LD Scores for {N} SNPs will be printed.'
			log.log(msg.format(N=len(df)))
	
	if not args.pickle:
		l2_suffix = '.gz'
		log.log("Writing LD Scores for {N} SNPs to {f}.gz".format(f=out_fname, N=len(df)))
		df.to_csv(out_fname, sep="\t", header=True, index=False)	
		call(['gzip', '-f', out_fname])
	elif args.pickle:
		l2_suffix = '.pickle'
		log.log("Writing LD Scores for {N} SNPs to {f}.pickle".format(f=out_fname, N=len(df)))
		df.set_index('SNP')
		out_fname_pickle = out_fname+l2_suffix
		df.reset_index(drop=True).to_pickle(out_fname_pickle)
		
	# print .M
	if annot_matrix is not None:
		M = np.atleast_1d(np.squeeze(np.asarray(np.sum(annot_matrix, axis=0))))
		ii = geno_array.maf > 0.05
		M_5_50 = np.atleast_1d(np.squeeze(np.asarray(np.sum(annot_matrix[ii,:], axis=0))))
	else:
		M = [geno_array.m]
		M_5_50 = [np.sum(geno_array.maf > 0.05)]
	
	# print .M
	fout_M = open(args.out + '.'+ file_suffix +'.M','wb')
	print >>fout_M, '\t'.join(map(str,M))
	fout_M.close()
	
	# print .M_5_50
	fout_M_5_50 = open(args.out + '.'+ file_suffix +'.M_5_50','wb')
	print >>fout_M_5_50, '\t'.join(map(str,M_5_50))
	fout_M_5_50.close()
	
	# print annot matrix
	if (args.cts_bin is not None or args.cts_bin_add is not None) and not args.no_print_annot:
		out_fname_annot = args.out + '.annot'
		new_colnames = geno_array.colnames + ldscore_colnames
		annot_df = pd.DataFrame(np.c_[geno_array.df, annot_matrix])
		annot_df.columns = new_colnames	
		del annot_df['MAF']
		log.log("Writing annot matrix produced by --cts-bin to {F}".format(F=out_fname+'.gz'))
		if args.gzip:
			annot_df.to_csv(out_fname_annot, sep="\t", header=True, index=False)	
			call(['gzip', '-f', out_fname_annot])
		else:
			out_fname_annot_pickle = out_fname_annot + '.pickle'
			annot_df.reset_index(drop=True).to_pickle(out_fname_annot_pickle)
			
	# print LD Score summary	
	pd.set_option('display.max_rows', 200)
	log.log('\nSummary of LD Scores in {F}'.format(F=out_fname+l2_suffix))
	t = df.ix[:,4:].describe()
	log.log( t.ix[1:,:] )
	
	# print correlation matrix including all LD Scores and sample MAF
	log.log('')
	log.log('MAF/LD Score Correlation Matrix')
	log.log( df.ix[:,4:].corr() )
	
	# print condition number
	if num_annots > 1: # condition number of a column vector w/ nonzero var is trivially one
		log.log('\nLD Score Matrix Condition Number')
		cond_num = np.linalg.cond(df.ix[:,5:])
		log.log( jk.kill_brackets(str(np.matrix(cond_num))) )
		if cond_num > 10000:
			log.log('WARNING: ill-conditioned LD Score Matrix!')
		
	# summarize annot matrix if there is one
	
	if annot_matrix is not None:
		# covariance matrix
		x = pd.DataFrame(annot_matrix, columns=annot_colnames)
		log.log('\nAnnotation Correlation Matrix')
		log.log( x.corr() )

		# column sums
		log.log('\nAnnotation Matrix Column Sums')
		log.log(_remove_dtype(x.sum(axis=0)))
			
		# row sums 
		log.log('\nSummary of Annotation Matrix Row Sums')
		row_sums = x.sum(axis=1).describe()
		log.log(_remove_dtype(row_sums))


<<<<<<< HEAD
def sumstats(args, header=None):
	'''
	Wrapper function for estmating
		1. h2 / partitioned h2
		2. genetic covariance / correlation
		3. LD Score regression intercept
	
	from reference panel LD and GWAS summary statistics.
	
	'''
	
	# open output files
	log = logger(args.out + ".log")
	if header:
		log.log(header)
	
	# read .chisq or betaprod
	try:
		if args.h2:
			chisq = args.h2+'.chisq.gz'
			log.log('Reading summary statistics from {S}.'.format(S=chisq))
			sumstats = ps.chisq(chisq)
		elif args.intercept:
			chisq = args.intercept+'.chisq.gz'
			log.log('Reading summary statistics from {S}.'.format(S=chisq))
			sumstats = ps.chisq(chisq)
		elif args.rg:
			try:
				(p1, p2) = args.rg.split(',')
			except ValueError as e:
				log.log('Error: argument to --rg must be two .chisq/.allele fileset prefixes separated by a comma.')
				raise e
				
			chisq1 = p1 + '.chisq.gz'
			chisq2 = p2 + '.chisq.gz'
			allele1 = p1 + '.allele.gz'
			allele2 = p2 + '.allele.gz'
			sumstats = ps.betaprod_fromchisq(chisq1, chisq2, allele1, allele2)
	except ValueError as e:
		log.log('Error parsing summary statistics.')
		raise e
	
	log_msg = 'Read summary statistics for {N} SNPs.'
	log.log(log_msg.format(N=len(sumstats)))
	
	log.log('Reading LD Scores...')
	# read reference panel LD Scores
	try:
		if args.ref_ld:
			ref_ldscores = ps.ldscore(args.ref_ld)
		elif args.ref_ld_chr:
			ref_ldscores = ps.ldscore(args.ref_ld_chr, 22)
		elif args.ref_ld_file:
			ref_ldscores = ps.ldscore_fromfile(args.ref_ld_file)
		elif args.ref_ld_file_chr:
			ref_ldscores = ps.ldscore_fromfile(args.ref_ld_file_chr, 22)	
		elif args.ref_ld_list:
			flist = args.ref_ld_list.split(',')
			ref_ldscores = ps.ldscore_fromlist(flist)
		elif args.ref_ld_list_chr:
			flist = args.ref_ld_list_chr.split(',')
			ref_ldscores = ps.ldscore_fromlist(flist, 22)
		
	except ValueError as e:
		log.log('Error parsing reference LD.')
		raise e
				
	# read --M
	if args.M:
		try:
			M_annot = [float(x) for x in args.M.split(',')]
		except TypeError as e:
			raise TypeError('Count not case --M to float: ' + str(e.args))
		
		if len(M_annot) != len(ref_ldscores.columns) - 1:
			msg = 'Number of comma-separated terms in --M must match the number of partitioned'
			msg += 'LD Scores in --ref-ld'
			raise ValueError(msg)
		
	# read .M or --M-file			
	else:
		if args.M_file:
			if args.ref_ld or args.ref_ld_file or args.ref_ld_list:
				M_annot = ps.M(args.M_file)	
			elif args.ref_ld_chr or args.ref_ld_file_chr or args.ref_ld_list_chr:
				M_annot = ps.M(args.M_file, 22)
		elif args.not_M_5_50:
			if args.ref_ld:
				M_annot = ps.M(args.ref_ld)	
			elif args.ref_ld_chr:
				M_annot = ps.M(args.ref_ld_chr, 22)
			elif args.ref_ld_file:
				M_annot = ps.M_fromfile(args.ref_ld_file)
			elif args.ref_ld_file_chr:
				M_annot = ps.M_fromfile(args.ref_ld_file_chr, 22)
			elif args.ref_ld_list:
				flist = args.ref_ld_list.split(',')
				M_annot = ps.M_fromlist(flist)
			elif args.ref_ld_list_chr:
				flist = args.ref_ld_list_chr.split(',')
				M_annot = ps.M_fromlist(flist, 22)
		else:
			if args.ref_ld:
				M_annot = ps.M(args.ref_ld, common=True)	
			elif args.ref_ld_chr:
				M_annot = ps.M(args.ref_ld_chr, 22, common=True)
			elif args.ref_ld_file:
				M_annot = ps.M_fromfile(args.ref_ld_file, common=True)
			elif args.ref_ld_file_chr:
				M_annot = ps.M_fromfile(args.ref_ld_file_chr, 22, common=True)
			elif args.ref_ld_list:
				flist = args.ref_ld_list.split(',')
				M_annot = ps.M_fromlist(flist, common=True)
			elif args.ref_ld_list_chr:
				flist = args.ref_ld_list_chr.split(',')
				M_annot = ps.M_fromlist(flist, 22, common=True)
				
		# filter ref LD down to those columns specified by --keep-ld
		if args.keep_ld is not None:
			try:
				keep_M_indices = [int(x) for x in args.keep_ld.split(',')]
				keep_ld_colnums = [int(x)+1 for x in args.keep_ld.split(',')]
			except ValueError as e:
				raise ValueError('--keep-ld must be a comma-separated list of column numbers: '\
					+str(e.args))
	
			if len(keep_ld_colnums) == 0:
				raise ValueError('No reference LD columns retained by --keep-ld')
	
			keep_ld_colnums = [0] + keep_ld_colnums
			try:
				M_annot = [M_annot[i] for i in keep_M_indices]
				ref_ldscores = ref_ldscores.ix[:,keep_ld_colnums]
			except IndexError as e:
				raise IndexError('--keep-ld column numbers are out of bounds: '+str(e.args))
		
	log.log('Using M = '+str(np.array(M_annot)).replace('[','').replace(']','') ) # convert to np to use np printoptions
	ii = np.squeeze(np.array(ref_ldscores.iloc[:,1:len(ref_ldscores.columns)].var(axis=0) == 0))
	if np.any(ii):
		log.log('Removing partitioned LD Scores with zero variance')
		ii = np.insert(ii, 0, False) # keep the SNP column		
		ref_ldscores = ref_ldscores.ix[:,np.logical_not(ii)]
		M_annot = [M_annot[i] for i in xrange(1,len(ii)) if not ii[i]]
		n_annot = len(M_annot)
			
	log_msg = 'Read reference panel LD Scores for {N} SNPs.'
	log.log(log_msg.format(N=len(ref_ldscores)))

	# read regression SNP LD Scores
	try:
		if args.w_ld:
			w_ldscores = ps.ldscore(args.w_ld)
		elif args.w_ld_chr:
			w_ldscores = ps.ldscore(args.w_ld_chr, 22)

	except ValueError as e:
		log.log('Error parsing regression SNP LD')
		raise e
	
	if len(w_ldscores.columns) != 2:
		raise ValueError('--w-ld must point to a file with a single (non-partitioned) LD Score.')
	
	# to keep the column names from being the same
	w_ldscores.columns = ['SNP','LD_weights'] 

	log_msg = 'Read LD Scores for {N} SNPs to be retained for regression.'
	log.log(log_msg.format(N=len(w_ldscores)))
	
	# merge with reference panel LD Scores 
	sumstats = pd.merge(ref_ldscores, sumstats, how="inner", on="SNP")
	if len(sumstats) == 0:
		raise ValueError('No SNPs remain after merging with reference panel LD')
	else:
		log_msg = 'After merging with reference panel LD, {N} SNPs remain.'
		log.log(log_msg.format(N=len(sumstats)))

	# merge with regression SNP LD Scores
	sumstats = pd.merge(sumstats, w_ldscores, how="inner", on="SNP")
	if len(sumstats) <= 1:
		raise ValueError('No SNPs remain after merging with regression SNP LD')
	else:
		log_msg = 'After merging with regression SNP LD, {N} SNPs remain.'
		log.log(log_msg.format(N=len(sumstats)))
	
	ref_ld_colnames = ref_ldscores.columns[1:len(ref_ldscores.columns)]	
	w_ld_colname = sumstats.columns[-1]
	del(ref_ldscores); del(w_ldscores)
	
	err_msg = 'No SNPs retained for analysis after filtering on {C} {P} {F}.'
	log_msg = 'After filtering on {C} {P} {F}, {N} SNPs remain.'
	loop = ['1','2'] if args.rg else ['']
	var_to_arg = {'infomax': args.info_max, 'infomin': args.info_min, 'maf': args.maf}
	var_to_cname  = {'infomax': 'INFO', 'infomin': 'INFO', 'maf': 'MAF'}
	var_to_pred = {'infomax': lambda x: x < args.info_max, 
		'infomin': lambda x: x > args.info_min, 
		'maf': lambda x: x > args.maf}
	var_to_predstr = {'infomax': '<', 'infomin': '>', 'maf': '>'}
	for v in var_to_arg.keys():
		arg = var_to_arg[v]; pred = var_to_pred[v]; pred_str = var_to_predstr[v]
		for p in loop:
			cname = var_to_cname[v] + p; 
			if arg is not None:
				sumstats = ps.filter_df(sumstats, cname, pred)
				snp_count = len(sumstats)
				if snp_count == 0:
					raise ValueError(err_msg.format(C=cname, F=arg, P=pred_str))
				else:
					log.log(log_msg.format(C=cname, F=arg, N=snp_count, P=pred_str))

	# check condition number of LD Score Matrix
	if len(M_annot) > 1:
		cond_num = np.linalg.cond(sumstats[ref_ld_colnames])
		if cond_num > 100000:
			if args.invert_anyway:
				warn = "WARNING: LD Score matrix condition number is {C}. "
				warn += "Inverting anyway because the --invert-anyway flag is set."
				log.log(warn)
			else:
				warn = "WARNING: LD Score matrix condition number is {C}. "
				warn += "Remove collinear LD Scores or force inversion with "
				warn += "the --invert-anyway flag."
				log.log(warn.format(C=cond_num))
				raise ValueError(warn.format(C=cond_num))

	if len(sumstats) < 200000:
		log.log('WARNING: number of SNPs less than 200k; this is almost always bad.')

	# LD Score regression intercept
	if args.intercept:
		log.log('Estimating LD Score regression intercept.')
		# filter out large-effect loci
		max_N = np.max(sumstats['N'])
		if not args.no_filter_chisq:
			max_chisq = max(0.001*max_N, 20)
			sumstats = sumstats[sumstats['CHISQ'] < max_chisq]
			log_msg = 'After filtering on chi^2 < {C}, {N} SNPs remain.'
			log.log(log_msg.format(C=max_chisq, N=len(sumstats)))
	
			snp_count = len(sumstats)
			if snp_count == 0:
				raise ValueError(log_msg.format(C=max_chisq, N='no'))
			else:
				log.log(log_msg.format(C=max_chisq, N=len(sumstats)))

		snp_count = len(sumstats); n_annot = len(ref_ld_colnames)
		if snp_count < args.num_blocks:
			args.num_blocks = snp_count

		log.log('Estimating standard errors using a block jackknife with {N} blocks.'.format(N=args.num_blocks))

		ref_ld = np.matrix(sumstats[ref_ld_colnames]).reshape((snp_count, n_annot))
		w_ld = np.matrix(sumstats[w_ld_colname]).reshape((snp_count, 1))
		M_annot = np.matrix(M_annot).reshape((1, n_annot))
		chisq = np.matrix(sumstats.CHISQ).reshape((snp_count, 1))
		N = np.matrix(sumstats.N).reshape((snp_count,1))
		del sumstats
		hsqhat = jk.Hsq(chisq, ref_ld, w_ld, N, M_annot, args.num_blocks)				
		log.log(hsqhat.summary_intercept())
		return hsqhat
		
	# LD Score regression to estimate h2
	elif args.h2:
	
		log.log('Estimating heritability.')
		max_N = np.max(sumstats['N'])
		if not args.no_filter_chisq:
			max_chisq = max(0.001*max_N, 80)
			sumstats = sumstats[sumstats['CHISQ'] < max_chisq]
			log_msg = 'After filtering on chi^2 < {C}, {N} SNPs remain.'
			log.log(log_msg.format(C=max_chisq, N=len(sumstats)))
			
		snp_count = len(sumstats); n_annot = len(ref_ld_colnames)
		if snp_count < args.num_blocks:
			args.num_blocks = snp_count

		log.log('Estimating standard errors using a block jackknife with {N} blocks.'.format(N=args.num_blocks))
		ref_ld = np.matrix(sumstats[ref_ld_colnames]).reshape((snp_count, n_annot))
		w_ld = np.matrix(sumstats[w_ld_colname]).reshape((snp_count, 1))
		M_annot = np.matrix(M_annot).reshape((1,n_annot))
		chisq = np.matrix(sumstats.CHISQ).reshape((snp_count, 1))
		N = np.matrix(sumstats.N).reshape((snp_count,1))
		del sumstats

		if args.no_intercept:
			args.constrain_intercept = 1

		if args.constrain_intercept:
			try:
				intercept = float(args.constrain_intercept)
			except Exception as e:
				err_type = type(e).__name__
				e = ' '.join([str(x) for x in e.args])
				e = err_type+': '+e
				msg = 'Could not coerce argument to --constrain-intercept to floats.\n '+e
				raise ValueError(msg)
				
			log.log('Constraining LD Score regression intercept = {C}.'.format(C=intercept))
			hsqhat = jk.Hsq(chisq, ref_ld, w_ld, N, M_annot, args.num_blocks,
				args.non_negative, intercept)
					
		elif args.aggregate:
			if args.annot:
				annot = ps.AnnotFile(args.annot)
				num_annots,ma = len(annot.df.columns) - 4, len(annot.df)
				log.log("Read {A} annotations for {M} SNPs from {f}.".format(f=args.annot,
					A=num_annots,	M=ma))
				annot_matrix = np.matrix(annot.df.iloc[:,4:])
			else:
				raise ValueError("No annot file specified.")

			hsqhat = jk.Hsq_aggregate(chisq, ref_ld, w_ld, N, M_annot, annot_matrix, args.num_blocks)
		else:
			hsqhat = jk.Hsq(chisq, ref_ld, w_ld, N, M_annot, args.num_blocks, args.non_negative)
		
		if not args.human_only and n_annot > 1:
			hsq_cov_ofh = args.out+'.hsq.cov'
			_print_cov(hsqhat, hsq_cov_ofh, log)
					
		if args.print_delete_vals:
			hsq_delete_ofh = args.out+'.delete_k'
			_print_delete_k(hsqhat, hsq_delete_ofh, log)
	
		log.log(hsqhat.summary(ref_ld_colnames, args.overlap_annot))
		return [M_annot,hsqhat]


	# LD Score regression to estimate genetic correlation
	elif args.rg or args.rg or args.rg:
		log.log('Estimating genetic correlation.')

		max_N1 = np.max(sumstats['N1'])
		max_N2 = np.max(sumstats['N2'])
		if not args.no_filter_chisq:
			max_chisq1 = max(0.001*max_N1, 80)
			max_chisq2 = max(0.001*max_N2, 80)
			chisq1 = sumstats.BETAHAT1**2 * sumstats.N1
			chisq2 = sumstats.BETAHAT2**2 * sumstats.N2
			ii = np.logical_and(chisq1 < max_chisq1, chisq2 < max_chisq2)
			sumstats = sumstats[ii]
			log_msg = 'After filtering on chi^2 < ({C},{D}), {N} SNPs remain.'
			log.log(log_msg.format(C=max_chisq1, D=max_chisq2, N=np.sum(ii)))

		snp_count = len(sumstats); n_annot = len(ref_ld_colnames)
		if snp_count < args.num_blocks:
			args.num_blocks = snp_count

		log.log('Estimating standard errors using a block jackknife with {N} blocks.'.format(N=args.num_blocks))
		ref_ld = np.matrix(sumstats[ref_ld_colnames]).reshape((snp_count, n_annot))
		w_ld = np.matrix(sumstats[w_ld_colname]).reshape((snp_count, 1))
		M_annot = np.matrix(M_annot).reshape((1, n_annot))
		betahat1 = np.matrix(sumstats.BETAHAT1).reshape((snp_count, 1))
		betahat2 = np.matrix(sumstats.BETAHAT2).reshape((snp_count, 1))
		N1 = np.matrix(sumstats.N1).reshape((snp_count,1))
		N2 = np.matrix(sumstats.N2).reshape((snp_count,1))
		del sumstats
		
		if args.no_intercept:
			args.constrain_intercept = "1,1,0"
		
		if args.constrain_intercept:
			intercepts = args.constrain_intercept.split(',')
			if len(intercepts) != 3:
				msg = 'If using --constrain-intercept with --sumstats-gencor, must specify a ' 
				msg += 'comma-separated list of three intercepts. '
				msg += 'The first two for the h2 estimates; the third for the gencov estimate.'
				raise ValueError(msg)
	
			try:
				intercepts = [float(x) for x in intercepts]
			except Exception as e:
				err_type = type(e).__name__
				e = ' '.join([str(x) for x in e.args])
				e = err_type+': '+e
				msg = 'Could not coerce arguments to --constrain-intercept to floats.\n '+e
				raise ValueError(msg)
			
			log.log('Constraining intercept for first h2 estimate to {I}'.format(I=str(intercepts[0])))
			log.log('Constraining intercept for second h2 estimate to {I}'.format(I=str(intercepts[1])))
			log.log('Constraining intercept for gencov estimate to {I}'.format(I=str(intercepts[2])))

		else:
			intercepts = [None, None, None]
		
		rghat = jk.Gencor(betahat1, betahat2, ref_ld, w_ld, N1, N2, M_annot, intercepts,
			args.overlap,	args.rho, args.num_blocks, return_silly_things=args.return_silly_things)

		if not args.human_only and n_annot > 1:
			gencov_jknife_ofh = args.out+'.gencov.cov'
			hsq1_jknife_ofh = args.out+'.hsq1.cov'
			hsq2_jknife_ofh = args.out+'.hsq2.cov'	
			_print_cov(rghat.hsq1, hsq1_jknife_ofh, log)
			_print_cov(rghat.hsq2, hsq2_jknife_ofh, log)
			_print_gencov_cov(rghat.gencov, gencov_jknife_ofh, log)
		
		if args.print_delete_vals:
			hsq1_delete_ofh = args.out+'.hsq1.delete_k'
			_print_delete_k(rghat.hsq1, hsq1_delete_ofh, log)
			hsq2_delete_ofh = args.out+'.hsq2.delete_k'
			_print_delete_k(rghat.hsq2, hsq2_delete_ofh, log)
			gencov_delete_ofh = args.out+'.gencov.delete_k'
			_print_delete_k(rghat.gencov, gencov_delete_ofh, log)

		log.log( '\n' )
		log.log( 'Heritability of first phenotype' )
		log.log( '-------------------------------' )
		log.log(rghat.hsq1.summary(ref_ld_colnames, args.overlap_annot))
		log.log( '\n' )
		log.log( 'Heritability of second phenotype' )
		log.log( '--------------------------------' )
		log.log(rghat.hsq2.summary(ref_ld_colnames, args.overlap_annot))
		log.log( '\n' )
		log.log( 'Genetic Covariance' )
		log.log( '------------------' )
		log.log(rghat.gencov.summary(ref_ld_colnames, args.overlap_annot))
		log.log( '\n' )
		log.log( 'Genetic Correlation' )
		log.log( '-------------------' )
		log.log(rghat.summary() )
		
		return [M_annot,rghat]


=======
>>>>>>> b0b4d977
if __name__ == '__main__':
	parser = argparse.ArgumentParser()
		
	parser.add_argument('--out', default='ldsc', type=str,
		help='Output filename prefix. If --out is not set, LDSC will use ldsc as the '
		'defualt output filename prefix.')
		
	# Basic LD Score Estimation Flags'
	parser.add_argument('--bfile', default=None, type=str, 
<<<<<<< HEAD
		help='Filename prefix for plink .bed/.bim/.fam file. '
		'The syntax is the same as with plink.  '
		'LDSC will automatically append .bed/.bim/.fam.')
	parser.add_argument('--l2', default=False, action='store_true',
		help='This flag tells LDSC to estimate LD Score. '
		'In order to estimate LD Score, you must also set the --bfile flag and '
		'one of the --ld-wind-* flags.')
=======
		help='Prefix for Plink .bed/.bim/.fam file')
	parser.add_argument('--annot', default=None, type=str, 
		help='Filename for annotation file for partitioned LD Score estimation')
	parser.add_argument('--cts-bin', default=None, type=str, 
		help='Filenames for multiplicative cts binned LD Score estimation')
	parser.add_argument('--cts-bin-add', default=None, type=str, 
		help='Filenames for additive cts binned LD Score estimation')
	parser.add_argument('--cts-breaks', default=None, type=str, 
		help='Comma separated list of breaks for --cts-bin. Specify negative numbers with an N instead of a -')
	parser.add_argument('--cts-names', default=None, type=str, 
		help='Comma separated list of column names for --cts-bin.')

	# Filtering / Data Management for LD Score
>>>>>>> b0b4d977
	parser.add_argument('--extract', default=None, type=str, 
		help='File with SNPs to include in LD Score estimation. '
		'The file should contain one SNP ID per row.')
	parser.add_argument('--keep', default=None, type=str, 
		help='File with individuals to include in LD Score estimation. '
		'The file should contain one individual ID per row.')
	parser.add_argument('--ld-wind-snps', default=None, type=int,
		help='Specify the window size to be used for estimating LD Scores in units of '
		'# of SNPs. You can only specify one --ld-wind-* option.')
	parser.add_argument('--ld-wind-kb', default=None, type=float,
		help='Specify the window size to be used for estimating LD Scores in units of '
		'kilobase-pairs (kb). You can only specify one --ld-wind-* option.')
	parser.add_argument('--ld-wind-cm', default=None, type=float,
		help='Specify the window size to be used for estimating LD Scores in units of '
		'centiMorgans (cM). You can only specify one --ld-wind-* option.')
	parser.add_argument('--print-snps', default=None, type=str,
		help='This flag tells LDSC to only print LD Scores for the SNPs listed '
		'(one ID per row) in PRINT_SNPS. The sum r^2 will still include SNPs not in '
		'PRINT_SNPs. This is useful for reducing the number of LD Scores that have to be '
		'read into memory when estimating h2 or rg.' )
	
	# Fancy LD Score Estimation Flags
	parser.add_argument('--annot', default=None, type=str, 
		help='Filename prefix for annotation file for partitioned LD Score estimation. '
		'LDSC will automatically append .annot or .annot.gz to the filename prefix. '
		'See docs/file_formats_ld for a definition of the .annot format.')
	parser.add_argument('--cts-bin', default=None, type=str, 
		help='This flag tells LDSC to compute partitioned LD Scores, where the partition '
		'is defined by cutting one or several continuous variable[s] into bins. '
		'The argument to this flag should be the name of a single file or a comma-separated '
		'list of files. The file format is two columns, with SNP IDs in the first column '
		'and the continuous variable in the second column. ')
	parser.add_argument('--cts-bin-add', default=None, type=str, 
		help='Same as --cts-bin, but tells LDSC to bin additively instead of multiplicatively. ')	
	parser.add_argument('--cts-breaks', default=None, type=str, 
		help='Use this flag to specify names for the continuous variables cut into bins '
		'with --cts-bin. For each continuous variable, specify breaks as a comma-separated '
		'list of breakpoints, and separate the breakpoints for each variable with an x. '
		'For example, if binning on MAF and distance to gene (in kb), '
		'you might set --cts-breaks 0.1,0.25,0.4x10,100,1000 ')	
	parser.add_argument('--cts-names', default=None, type=str, 
		help='Use this flag to specify names for the continuous variables cut into bins '
		'with --cts-bin. The argument to this flag should be a comma-separated list of '
		'names. For example, if binning on DAF and distance to gene, you might set '		
		'--cts-bin DAF,DIST_TO_GENE '
		)
	parser.add_argument('--per-allele', default=False, action='store_true',
		help='Setting this flag causes LDSC to compute per-allele LD Scores, '
		'i.e., \ell_j := \sum_k p_k(1-p_k)r^2_{jk}, where p_k denotes the MAF '
		'of SNP j. ')
	parser.add_argument('--pq-exp', default=None, type=float,
		help='Setting this flag causes LDSC to compute LD Scores with the given scale factor, '
		'i.e., \ell_j := \sum_k (p_k(1-p_k))^a r^2_{jk}, where p_k denotes the MAF '
		'of SNP j and a is the argument to --pq-exp. ')
	parser.add_argument('--maf-exp', default=None, type=float,
		help='Setting this flag causes LDSC to compute LD Scores with the given scale factor, '
		'i.e., \ell_j := \sum_k (p_k^a r^2_{jk}, where p_k denotes the MAF '
		'of SNP j and a is the argument to --maf-exp. ')
	parser.add_argument('--no-print-annot', default=False, action='store_true',
		help='By defualt, seting --cts-bin or --cts-bin-add causes LDSC to print '
		'the resulting annot matrix. Setting --no-print-annot tells LDSC not '
		'to print the annot matrix. ')
	parser.add_argument('--maf', default=None, type=float,
		help='Minor allele frequency lower bound. Default is MAF > 0.')
		
	# Basic Flags for Working with Variance Components
	parser.add_argument('--intercept', default=None, type=str,
		help='Filename prefix for a .chisq file for one-phenotype LD Score regression. '
		'--intercept performs the same analysis as --h2, but prints output '
		'focused on the LD Score regression intercept, rather than the h2 estimate. '
		'LDSC will automatically append .chisq or .chisq.gz to the filename prefix.'
		'--intercept requires at minimum also setting the --ref-ld and --w-ld flags.')
	parser.add_argument('--h2', default=None, type=str,
		help='Filename prefix for a .chisq file for one-phenotype LD Score regression. '
		'LDSC will automatically append .chisq or .chisq.gz to the filename prefix.'
		'--h2 requires at minimum also setting the --ref-ld and --w-ld flags.')
	parser.add_argument('--rg', default=None, type=str,
<<<<<<< HEAD
		help='Comma-separated list of two filename prefixes for .chisq/.allele filesets for '
		' two-phenotype LD Score regression. '
		'LDSC will automatically append .chisq/.allele or .chisq.gz/.allele.gz '
		' to the filename prefixes.'
		'--rg requires at minimum also setting the --ref-ld and --w-ld flags.')
=======
		help='Comma-separated list of prefixes of .chisq filed for genetic correlation estimation.')
	parser.add_argument('--rg-list', default=None, type=str,
		help='File containing a list of prefixes of .chisq files (one per line) for genetic correlation estimation.')
>>>>>>> b0b4d977
	parser.add_argument('--ref-ld', default=None, type=str,
		help='Use --ref-ld to tell LDSC which LD Scores to use as the predictors in the LD '
		'Score regression. '
		'LDSC will automatically append .l2.ldscore/.l2.ldscore.gz to the filename prefix.')
	parser.add_argument('--ref-ld-chr', default=None, type=str,
		help='Same as --ref-ld, but will automatically concatenate .l2.ldscore files split '
		'across 22 chromosomes. LDSC will automatically append .l2.ldscore/.l2.ldscore.gz '
		'to the filename prefix. If the filename prefix contains the symbol @, LDSC will '
		'replace the @ symbol with chromosome numbers. Otherwise, LDSC will append chromosome '
		'numbers to the end of the filename prefix.'
		'Example 1: --ref-ld-chr ld/ will read ld/1.l2.ldscore.gz ... ld/22.l2.ldscore.gz'
		'Example 2: --ref-ld-chr ld/@_kg will read ld/1_kg.l2.ldscore.gz ... ld/22_kg.l2.ldscore.gz')
	parser.add_argument('--ref-ld-file', default=None, type=str,
		help='File with one line per reference ldscore file, to be concatenated sideways.')
	parser.add_argument('--ref-ld-file-chr', default=None, type=str,
		help='Same as --ref-ld-file, but will concatenate LD Scores split into 22 '
		'chromosomes in the same manner as --ref-ld-chr.')
	parser.add_argument('--ref-ld-list', default=None, type=str,
		help='Comma-separated list of reference ldscore files, to be concatenated sideways.')
	parser.add_argument('--ref-ld-list-chr', default=None, type=str,
		help='Same as --ref-ld-list, except automatically concatenates LD Score files '
		'split into 22 chromosomes in the same manner as --ref-ld-chr.')
	parser.add_argument('--w-ld', default=None, type=str,
		help='Filename prefix for file with LD Scores with sum r^2 taken over SNPs included '
		'in the regression. LDSC will automatically append .l2.ldscore/.l2.ldscore.gz.')
	parser.add_argument('--w-ld-chr', default=None, type=str,
		help='Same as --w-ld, but will read files split into 22 chromosomes in the same '
		'manner as --ref-ld-chr.')
	parser.add_argument('--overlap-annot', default=False, action='store_true',
		help='This flag informs LDSC that the partitioned LD Scores were generates using an '
		'annot matrix with overlapping categories (i.e., not all row sums equal 1), '
		'and prevents LDSC from displaying output that is meaningless with overlapping categories.')

	parser.add_argument('--no-filter-chisq', default=False, action='store_true',
<<<<<<< HEAD
		help='Setting this flag prevents LDSC from removing huge-effect SNPs from the regression.')
=======
		help='Don\'t remove SNPs with large chi-square.')
	parser.add_argument('--max-chisq', default=None, type=float,
		help='Max chi^2 for SNPs in the regression.')

>>>>>>> b0b4d977
	parser.add_argument('--no-intercept', action='store_true',
		help = 'If used with --h2, this constrains the LD Score regression intercept to equal '
		'1. If used with --rg, this constrains the LD Score regression intercepts for the h2 '
		'estimates to be one and the intercept for the genetic covariance estimate to be zero.')
	parser.add_argument('--constrain-intercept', action='store', default=False,
		help = 'If used with --h2, constrain the regression intercept to be a fixed value. '
		'If used with -rg, constrain the regression intercepts to a comma-separated list '
		'of three values, where the first value is the intercept of the first h2 regression, '
		'the second value is the intercept of the second h2 regression, and the third '
		'value is the intercept of the genetic covaraince regression (i.e., an estimate '
		'of (# of overlapping samples)*(phenotpyic correlation). ')
	parser.add_argument('--non-negative', action='store_true',
		help = 'Setting this flag causes LDSC to constrain all of the regression coefficients '
		'to be non-negative (i.e., to minimize the sum of squared errors subject to the '
		'constraint that all of the coefficients be positive. Note that the run-time is somewhat higher.')
	
		
	# Filtering for sumstats
	parser.add_argument('--info-min', default=None, type=float,
		help='Minimum INFO score for SNPs included in the regression. If your .chisq files '
		'do not include an INFO colum, setting this flag will result in an error. We '
		'recommend throwing out all low-INFO SNPs before making the .chisq file.')
	parser.add_argument('--info-max', default=None, type=float,
		help='Maximum INFO score for SNPs included in the regression. If your .chisq files '
		'do not include an INFO colum, setting this flag will result in an error.')
		
	# Optional flags for genetic correlation
	parser.add_argument('--overlap', default=0, type=int,
		help='By defualt LDSC weights the genetic covariance regression in --rg assuming that '
		'there are no overlapping samples. If there are overlapping samples, the LD Score '
		'regression standard error will be reduced if the weights take this into account. '
		'Use --overlap with --rg to tell LDSC the number of overlapping samples. '
		'--overlap must be used with --rho.  Since these numbers are only used for '
		'regression weights, it is OK if they are not precise.')
	parser.add_argument('--rho', default=0, type=float,
		help='Estimate of the phenotypic correlation among overlapping samples. For use with '
		'--overlap.')
		
	# Flags for both LD Score estimation and h2/gencor estimation
	parser.add_argument('--human-only', default=False, action='store_true',
		help='For use with --intercept/--h2/--rg. This flag tells LDSC only to print the '
		'human-readable .log file and not the machine-readable covaraince matrix of the '
		'estimates.')
	# frequency (useful for .bin files)
	parser.add_argument('--print-delete-vals', default=False, action='store_true',
		help='If this flag is set, LDSC will print the block jackknife delete-values ('
		'i.e., the regression coefficeints estimated from the data with a block removed). '
		'The delete-values are formatted as a matrix with (# of jackknife blocks) rows and '
		'(# of LD Scores) columns.')
	# Flags you should almost never use
	parser.add_argument('--chunk-size', default=50, type=int,
		help='Chunk size for LD Score calculation. Use the default.')
	parser.add_argument('--pickle', default=False, action='store_true',
		help='Store .l2.ldscore files as pickles instead of gzipped tab-delimited text.')
	parser.add_argument('--yes-really', default=False, action='store_true',
		help='Yes, I really want to compute whole-chromosome LD Score.')
	parser.add_argument('--aggregate', action='store_true',
		help = 'Use the aggregate estimator.')
	parser.add_argument('--invert-anyway', default=False, action='store_true',
		help="Force LDSC to attempt to invert ill-conditioned matrices.")
	parser.add_argument('--num-blocks', default=200, type=int,
		help='Number of block jackknife blocks.')
	parser.add_argument('--not-M-5-50', default=False, action='store_true',
		help='This flag tells LDSC to use the .l2.M file instead of the .l2.M_5_50 file.')
	parser.add_argument('--return-silly-things', default=False, action='store_true',
		help='Force ldsc to return silly genetic correlation estimates.')
<<<<<<< HEAD
	parser.add_argument('--keep-ld', default=None, type=str,
		help='Zero-indexed column numbers of LD Scores to keep for LD Score regression.')
	parser.add_argument('--M', default=None, type=str,	
		help='This flag allows one to enter a value of M at the command line as a comma-'
		'separated list of numbers.')
	parser.add_argument('--M-file', default=None, type=str,
		help='Alternate .M file (e.g., if you want to use .M_5_50). LDSC will automatically '
		'append .l2.M.')

	# Out of commission flags	
	#parser.add_argument('--l1', default=False, action='store_true',
	#	help='Estimate l1 w.r.t. sample minor allele.')
	#parser.add_argument('--l1sq', default=False, action='store_true',
	#	help='Estimate l1 ^ 2 w.r.t. sample minor allele.')
	#parser.add_argument('--bin', default=None, type=str, 
	#	help='Prefix for binary VCF file')
	#parser.add_argument('--l4', default=False, action='store_true',
	#	help='Estimate l4. Only compatible with jackknife.')
	#parser.add_argument('--se', action='store_true', 
	#	help='Block jackknife SE? (Warning: somewhat slower)')
	#parser.add_argument('--freq', default=False, action='store_true',
	#	help='Compute reference allele frequencies (useful for .bin files).')
=======
	parser.add_argument('--no-check', default=True, action='store_false',
		help='Don\'t check the contents of chisq files. These checks can be slow, and are '
		'redundant for chisq files generated using sumstats_to_chisq.py.')
	parser.add_argument('--no-check-alleles', default=False, action='store_true',
		help='For rg estimation, skip checking whether the alleles match. This check is '
		'redundant for pairs of chisq files generated using sumstats_to_chisq.py with the '
		'--merge-alleles flag.')
	parser.add_argument('--slow', default=False, action='store_true',
		help='Use a slow (but possibly more numerically stable) jackknife algorithm.')
	parser.add_argument('--print-coefficients',default=False,action='store_true',
		help='when categories are overlapping, print coefficients as well as heritabilities.')
	parser.add_argument('--frqfile', type=str, 
		help='For use with --overlap-annot. Provides allele frequencies to prune to common '
		'snps if --not-M-5-50 is not set.')


	args = parser.parse_args()
	
	if args.no_check_alleles:
		args.no_check = False
>>>>>>> b0b4d977

	args = parser.parse_args()
	defaults = vars(parser.parse_args(''))
	opts = vars(args)
	non_defaults = [x for x in opts.keys() if opts[x] != defaults[x]]
	
	header = MASTHEAD
	header += "\nOptions: \n"
	options = ['--'+x.replace('_','-')+' '+str(opts[x]) for x in non_defaults]
	header += '\n'.join(options).replace('True','').replace('False','')
	header += '\n'
<<<<<<< HEAD
=======
	
	if args.constrain_intercept:
		args.constrain_intercept = args.constrain_intercept.replace('N','-')
	
	if args.w_ld:
		args.w_ld = args.w_ld
	elif args.w_ld_chr:
		args.w_ld_chr = args.w_ld_chr
>>>>>>> b0b4d977
	
	if args.num_blocks <= 1:
		raise ValueError('--num-blocks must be an integer > 1.')
	
	#if args.freq:	
	#	if (args.bfile is not None) == (args.bin is not None):
	#		raise ValueError('Must set exactly one of --bin or --bfile for use with --freq') 
	#
	#	freq(args, header)

	# LD Score estimation
	#elif (args.bin is not None or args.bfile is not None) and (args.l1 or args.l1sq or args.l2 or args.l4):
	#	if np.sum((args.l1, args.l2, args.l1sq, args.l4)) != 1:
	#elif (args.bin is not None or args.bfile is not None):
	if args.bfile is not None:
		if args.l2 is None:
			#raise ValueError('Must specify exactly one of --l1, --l1sq, --l2, --l4 for LD estimation.')
			raise ValueError('Must specify --l2 with --bfile.')
		#if args.bfile and args.bin:
		#	raise ValueError('Cannot specify both --bin and --bfile.')
		if args.annot is not None and args.extract is not None:
			raise ValueError('--annot and --extract are currently incompatible.')
		if args.cts_bin is not None and args.extract is not None:
			raise ValueError('--cts-bin and --extract are currently incompatible.')
		if args.annot is not None and args.cts_bin is not None:
			raise ValueError('--annot and --cts-bin are currently incompatible.')	
		if (args.cts_bin is not None or args.cts_bin_add is not None) != (args.cts_breaks is not None):
			raise ValueError('Must set both or neither of --cts-bin and --cts-breaks.')
		if args.per_allele and args.pq_exp is not None:
			raise ValueError('Cannot set both --per-allele and --pq-exp (--per-allele is equivalent to --pq-exp 1).')
		if args.per_allele:
			args.pq_exp = 1
		
		ldscore(args, header)
	
	# Summary statistics
	elif (args.h2 or 
		args.rg or 
		args.intercept or 
		args.rg_list) and\
		(args.ref_ld or args.ref_ld_chr or args.ref_ld_file or args.ref_ld_file_chr\
		 or args.ref_ld_list or args.ref_ld_list_chr) and\
		(args.w_ld or args.w_ld_chr):
		
		if np.sum(np.array((args.intercept, args.h2, args.rg or args.rg_list)).astype(bool)) > 1:	
			raise ValueError('Cannot specify more than one of --h2, --rg, --intercept, --rg-list.')
		if args.ref_ld and args.ref_ld_chr:
			raise ValueError('Cannot specify both --ref-ld and --ref-ld-chr.')
		if args.ref_ld_list and args.ref_ld_list_chr:
			raise ValueError('Cannot specify both --ref-ld-list and --ref-ld-list-chr.')
		if args.ref_ld_file and args.ref_ld_file_chr:
			raise ValueError('Cannot specify both --ref-ld-list and --ref-ld-list-chr.')
		if args.w_ld and args.w_ld_chr:
			raise ValueError('Cannot specify both --w-ld and --w-ld-chr.')
		if args.rho or args.overlap:
			if not args.rg or args.rg_list:
				raise ValueError('--rho and --overlap can only be used with --rg.')
			if not (args.rho and args.overlap):
				raise ValueError('Must specify either both or neither of --rho and --overlap.')
		
		if args.rg or args.rg_list:
			sumstats.Rg(args, header)
		elif args.h2:
			sumstats.H2(args, header)
		elif args.intercept:
			sumstats.Intercept(args, header)		
		
	# bad flags
	else:
		print header
		print 'Error: no analysis selected.'
		print 'ldsc.py --help describes all options.'


# def freq(args):
# 	'''
# 	Computes and prints reference allele frequencies. Identical to plink --freq. In fact,
# 	use plink --freq instead with .bed files; it's faster. This is useful for .bin files,
# 	which are a custom LDSC format.
# 	
# 	TODO: the MAF computation is inefficient, because it also filters the genotype matrix
# 	on MAF. It isn't so slow that it really matters, but fix this eventually. 
# 	
# 	'''
# 	log = logger(args.out+'.log')
# 	if header:
# 		log.log(header)
# 		
# 	if args.bin:
# 		snp_file, snp_obj = args.bin+'.bim', ps.PlinkBIMFile
# 		ind_file, ind_obj = args.bin+'.ind', ps.VcfINDFile
# 		array_file, array_obj = args.bin+'.bin', ld.VcfBINFile
# 	elif args.bfile:
# 		snp_file, snp_obj = args.bfile+'.bim', ps.PlinkBIMFile
# 		ind_file, ind_obj = args.bfile+'.fam', ps.PlinkFAMFile
# 		array_file, array_obj = args.bfile+'.bed', ld.PlinkBEDFile
# 
# 	# read bim/snp
# 	array_snps = snp_obj(snp_file)
# 	m = len(array_snps.IDList)
# 	log.log('Read list of {m} SNPs from {f}'.format(m=m, f=snp_file))
# 	
# 	# read fam/ind
# 	array_indivs = ind_obj(ind_file)
# 	n = len(array_indivs.IDList)	 
# 	log.log('Read list of {n} individuals from {f}'.format(n=n, f=ind_file))
# 	
# 	# read --extract
# 	if args.extract is not None:
# 		keep_snps = __filter__(args.extract, 'SNPs', 'include', array_snps)
# 	else:
# 		keep_snps = None
# 	
# 	# read keep_indivs
# 	if args.keep:
# 		keep_indivs = __filter__(args.keep, 'individuals', 'include', array_indivs)
# 	else:
# 		keep_indivs = None
# 	
# 	# read genotype array
# 	log.log('Reading genotypes from {fname}'.format(fname=array_file))
# 	geno_array = array_obj(array_file, n, array_snps, keep_snps=keep_snps,
# 		keep_indivs=keep_indivs)
# 	
# 	frq_df = array_snps.df.ix[:,['CHR', 'SNP', 'A1', 'A2']]
# 	frq_array = np.zeros(len(frq_df))
# 	frq_array[geno_array.kept_snps] = geno_array.freq
# 	frq_df['FRQ'] = frq_array
# 	out_fname = args.out + '.frq'
# 	log.log('Writing reference allele frequencies to {O}.gz'.format(O=out_fname))
# 	frq_df.to_csv(out_fname, sep="\t", header=True, index=False)	
# 	call(['gzip', '-f', out_fname])<|MERGE_RESOLUTION|>--- conflicted
+++ resolved
@@ -572,431 +572,6 @@
 		log.log(_remove_dtype(row_sums))
 
 
-<<<<<<< HEAD
-def sumstats(args, header=None):
-	'''
-	Wrapper function for estmating
-		1. h2 / partitioned h2
-		2. genetic covariance / correlation
-		3. LD Score regression intercept
-	
-	from reference panel LD and GWAS summary statistics.
-	
-	'''
-	
-	# open output files
-	log = logger(args.out + ".log")
-	if header:
-		log.log(header)
-	
-	# read .chisq or betaprod
-	try:
-		if args.h2:
-			chisq = args.h2+'.chisq.gz'
-			log.log('Reading summary statistics from {S}.'.format(S=chisq))
-			sumstats = ps.chisq(chisq)
-		elif args.intercept:
-			chisq = args.intercept+'.chisq.gz'
-			log.log('Reading summary statistics from {S}.'.format(S=chisq))
-			sumstats = ps.chisq(chisq)
-		elif args.rg:
-			try:
-				(p1, p2) = args.rg.split(',')
-			except ValueError as e:
-				log.log('Error: argument to --rg must be two .chisq/.allele fileset prefixes separated by a comma.')
-				raise e
-				
-			chisq1 = p1 + '.chisq.gz'
-			chisq2 = p2 + '.chisq.gz'
-			allele1 = p1 + '.allele.gz'
-			allele2 = p2 + '.allele.gz'
-			sumstats = ps.betaprod_fromchisq(chisq1, chisq2, allele1, allele2)
-	except ValueError as e:
-		log.log('Error parsing summary statistics.')
-		raise e
-	
-	log_msg = 'Read summary statistics for {N} SNPs.'
-	log.log(log_msg.format(N=len(sumstats)))
-	
-	log.log('Reading LD Scores...')
-	# read reference panel LD Scores
-	try:
-		if args.ref_ld:
-			ref_ldscores = ps.ldscore(args.ref_ld)
-		elif args.ref_ld_chr:
-			ref_ldscores = ps.ldscore(args.ref_ld_chr, 22)
-		elif args.ref_ld_file:
-			ref_ldscores = ps.ldscore_fromfile(args.ref_ld_file)
-		elif args.ref_ld_file_chr:
-			ref_ldscores = ps.ldscore_fromfile(args.ref_ld_file_chr, 22)	
-		elif args.ref_ld_list:
-			flist = args.ref_ld_list.split(',')
-			ref_ldscores = ps.ldscore_fromlist(flist)
-		elif args.ref_ld_list_chr:
-			flist = args.ref_ld_list_chr.split(',')
-			ref_ldscores = ps.ldscore_fromlist(flist, 22)
-		
-	except ValueError as e:
-		log.log('Error parsing reference LD.')
-		raise e
-				
-	# read --M
-	if args.M:
-		try:
-			M_annot = [float(x) for x in args.M.split(',')]
-		except TypeError as e:
-			raise TypeError('Count not case --M to float: ' + str(e.args))
-		
-		if len(M_annot) != len(ref_ldscores.columns) - 1:
-			msg = 'Number of comma-separated terms in --M must match the number of partitioned'
-			msg += 'LD Scores in --ref-ld'
-			raise ValueError(msg)
-		
-	# read .M or --M-file			
-	else:
-		if args.M_file:
-			if args.ref_ld or args.ref_ld_file or args.ref_ld_list:
-				M_annot = ps.M(args.M_file)	
-			elif args.ref_ld_chr or args.ref_ld_file_chr or args.ref_ld_list_chr:
-				M_annot = ps.M(args.M_file, 22)
-		elif args.not_M_5_50:
-			if args.ref_ld:
-				M_annot = ps.M(args.ref_ld)	
-			elif args.ref_ld_chr:
-				M_annot = ps.M(args.ref_ld_chr, 22)
-			elif args.ref_ld_file:
-				M_annot = ps.M_fromfile(args.ref_ld_file)
-			elif args.ref_ld_file_chr:
-				M_annot = ps.M_fromfile(args.ref_ld_file_chr, 22)
-			elif args.ref_ld_list:
-				flist = args.ref_ld_list.split(',')
-				M_annot = ps.M_fromlist(flist)
-			elif args.ref_ld_list_chr:
-				flist = args.ref_ld_list_chr.split(',')
-				M_annot = ps.M_fromlist(flist, 22)
-		else:
-			if args.ref_ld:
-				M_annot = ps.M(args.ref_ld, common=True)	
-			elif args.ref_ld_chr:
-				M_annot = ps.M(args.ref_ld_chr, 22, common=True)
-			elif args.ref_ld_file:
-				M_annot = ps.M_fromfile(args.ref_ld_file, common=True)
-			elif args.ref_ld_file_chr:
-				M_annot = ps.M_fromfile(args.ref_ld_file_chr, 22, common=True)
-			elif args.ref_ld_list:
-				flist = args.ref_ld_list.split(',')
-				M_annot = ps.M_fromlist(flist, common=True)
-			elif args.ref_ld_list_chr:
-				flist = args.ref_ld_list_chr.split(',')
-				M_annot = ps.M_fromlist(flist, 22, common=True)
-				
-		# filter ref LD down to those columns specified by --keep-ld
-		if args.keep_ld is not None:
-			try:
-				keep_M_indices = [int(x) for x in args.keep_ld.split(',')]
-				keep_ld_colnums = [int(x)+1 for x in args.keep_ld.split(',')]
-			except ValueError as e:
-				raise ValueError('--keep-ld must be a comma-separated list of column numbers: '\
-					+str(e.args))
-	
-			if len(keep_ld_colnums) == 0:
-				raise ValueError('No reference LD columns retained by --keep-ld')
-	
-			keep_ld_colnums = [0] + keep_ld_colnums
-			try:
-				M_annot = [M_annot[i] for i in keep_M_indices]
-				ref_ldscores = ref_ldscores.ix[:,keep_ld_colnums]
-			except IndexError as e:
-				raise IndexError('--keep-ld column numbers are out of bounds: '+str(e.args))
-		
-	log.log('Using M = '+str(np.array(M_annot)).replace('[','').replace(']','') ) # convert to np to use np printoptions
-	ii = np.squeeze(np.array(ref_ldscores.iloc[:,1:len(ref_ldscores.columns)].var(axis=0) == 0))
-	if np.any(ii):
-		log.log('Removing partitioned LD Scores with zero variance')
-		ii = np.insert(ii, 0, False) # keep the SNP column		
-		ref_ldscores = ref_ldscores.ix[:,np.logical_not(ii)]
-		M_annot = [M_annot[i] for i in xrange(1,len(ii)) if not ii[i]]
-		n_annot = len(M_annot)
-			
-	log_msg = 'Read reference panel LD Scores for {N} SNPs.'
-	log.log(log_msg.format(N=len(ref_ldscores)))
-
-	# read regression SNP LD Scores
-	try:
-		if args.w_ld:
-			w_ldscores = ps.ldscore(args.w_ld)
-		elif args.w_ld_chr:
-			w_ldscores = ps.ldscore(args.w_ld_chr, 22)
-
-	except ValueError as e:
-		log.log('Error parsing regression SNP LD')
-		raise e
-	
-	if len(w_ldscores.columns) != 2:
-		raise ValueError('--w-ld must point to a file with a single (non-partitioned) LD Score.')
-	
-	# to keep the column names from being the same
-	w_ldscores.columns = ['SNP','LD_weights'] 
-
-	log_msg = 'Read LD Scores for {N} SNPs to be retained for regression.'
-	log.log(log_msg.format(N=len(w_ldscores)))
-	
-	# merge with reference panel LD Scores 
-	sumstats = pd.merge(ref_ldscores, sumstats, how="inner", on="SNP")
-	if len(sumstats) == 0:
-		raise ValueError('No SNPs remain after merging with reference panel LD')
-	else:
-		log_msg = 'After merging with reference panel LD, {N} SNPs remain.'
-		log.log(log_msg.format(N=len(sumstats)))
-
-	# merge with regression SNP LD Scores
-	sumstats = pd.merge(sumstats, w_ldscores, how="inner", on="SNP")
-	if len(sumstats) <= 1:
-		raise ValueError('No SNPs remain after merging with regression SNP LD')
-	else:
-		log_msg = 'After merging with regression SNP LD, {N} SNPs remain.'
-		log.log(log_msg.format(N=len(sumstats)))
-	
-	ref_ld_colnames = ref_ldscores.columns[1:len(ref_ldscores.columns)]	
-	w_ld_colname = sumstats.columns[-1]
-	del(ref_ldscores); del(w_ldscores)
-	
-	err_msg = 'No SNPs retained for analysis after filtering on {C} {P} {F}.'
-	log_msg = 'After filtering on {C} {P} {F}, {N} SNPs remain.'
-	loop = ['1','2'] if args.rg else ['']
-	var_to_arg = {'infomax': args.info_max, 'infomin': args.info_min, 'maf': args.maf}
-	var_to_cname  = {'infomax': 'INFO', 'infomin': 'INFO', 'maf': 'MAF'}
-	var_to_pred = {'infomax': lambda x: x < args.info_max, 
-		'infomin': lambda x: x > args.info_min, 
-		'maf': lambda x: x > args.maf}
-	var_to_predstr = {'infomax': '<', 'infomin': '>', 'maf': '>'}
-	for v in var_to_arg.keys():
-		arg = var_to_arg[v]; pred = var_to_pred[v]; pred_str = var_to_predstr[v]
-		for p in loop:
-			cname = var_to_cname[v] + p; 
-			if arg is not None:
-				sumstats = ps.filter_df(sumstats, cname, pred)
-				snp_count = len(sumstats)
-				if snp_count == 0:
-					raise ValueError(err_msg.format(C=cname, F=arg, P=pred_str))
-				else:
-					log.log(log_msg.format(C=cname, F=arg, N=snp_count, P=pred_str))
-
-	# check condition number of LD Score Matrix
-	if len(M_annot) > 1:
-		cond_num = np.linalg.cond(sumstats[ref_ld_colnames])
-		if cond_num > 100000:
-			if args.invert_anyway:
-				warn = "WARNING: LD Score matrix condition number is {C}. "
-				warn += "Inverting anyway because the --invert-anyway flag is set."
-				log.log(warn)
-			else:
-				warn = "WARNING: LD Score matrix condition number is {C}. "
-				warn += "Remove collinear LD Scores or force inversion with "
-				warn += "the --invert-anyway flag."
-				log.log(warn.format(C=cond_num))
-				raise ValueError(warn.format(C=cond_num))
-
-	if len(sumstats) < 200000:
-		log.log('WARNING: number of SNPs less than 200k; this is almost always bad.')
-
-	# LD Score regression intercept
-	if args.intercept:
-		log.log('Estimating LD Score regression intercept.')
-		# filter out large-effect loci
-		max_N = np.max(sumstats['N'])
-		if not args.no_filter_chisq:
-			max_chisq = max(0.001*max_N, 20)
-			sumstats = sumstats[sumstats['CHISQ'] < max_chisq]
-			log_msg = 'After filtering on chi^2 < {C}, {N} SNPs remain.'
-			log.log(log_msg.format(C=max_chisq, N=len(sumstats)))
-	
-			snp_count = len(sumstats)
-			if snp_count == 0:
-				raise ValueError(log_msg.format(C=max_chisq, N='no'))
-			else:
-				log.log(log_msg.format(C=max_chisq, N=len(sumstats)))
-
-		snp_count = len(sumstats); n_annot = len(ref_ld_colnames)
-		if snp_count < args.num_blocks:
-			args.num_blocks = snp_count
-
-		log.log('Estimating standard errors using a block jackknife with {N} blocks.'.format(N=args.num_blocks))
-
-		ref_ld = np.matrix(sumstats[ref_ld_colnames]).reshape((snp_count, n_annot))
-		w_ld = np.matrix(sumstats[w_ld_colname]).reshape((snp_count, 1))
-		M_annot = np.matrix(M_annot).reshape((1, n_annot))
-		chisq = np.matrix(sumstats.CHISQ).reshape((snp_count, 1))
-		N = np.matrix(sumstats.N).reshape((snp_count,1))
-		del sumstats
-		hsqhat = jk.Hsq(chisq, ref_ld, w_ld, N, M_annot, args.num_blocks)				
-		log.log(hsqhat.summary_intercept())
-		return hsqhat
-		
-	# LD Score regression to estimate h2
-	elif args.h2:
-	
-		log.log('Estimating heritability.')
-		max_N = np.max(sumstats['N'])
-		if not args.no_filter_chisq:
-			max_chisq = max(0.001*max_N, 80)
-			sumstats = sumstats[sumstats['CHISQ'] < max_chisq]
-			log_msg = 'After filtering on chi^2 < {C}, {N} SNPs remain.'
-			log.log(log_msg.format(C=max_chisq, N=len(sumstats)))
-			
-		snp_count = len(sumstats); n_annot = len(ref_ld_colnames)
-		if snp_count < args.num_blocks:
-			args.num_blocks = snp_count
-
-		log.log('Estimating standard errors using a block jackknife with {N} blocks.'.format(N=args.num_blocks))
-		ref_ld = np.matrix(sumstats[ref_ld_colnames]).reshape((snp_count, n_annot))
-		w_ld = np.matrix(sumstats[w_ld_colname]).reshape((snp_count, 1))
-		M_annot = np.matrix(M_annot).reshape((1,n_annot))
-		chisq = np.matrix(sumstats.CHISQ).reshape((snp_count, 1))
-		N = np.matrix(sumstats.N).reshape((snp_count,1))
-		del sumstats
-
-		if args.no_intercept:
-			args.constrain_intercept = 1
-
-		if args.constrain_intercept:
-			try:
-				intercept = float(args.constrain_intercept)
-			except Exception as e:
-				err_type = type(e).__name__
-				e = ' '.join([str(x) for x in e.args])
-				e = err_type+': '+e
-				msg = 'Could not coerce argument to --constrain-intercept to floats.\n '+e
-				raise ValueError(msg)
-				
-			log.log('Constraining LD Score regression intercept = {C}.'.format(C=intercept))
-			hsqhat = jk.Hsq(chisq, ref_ld, w_ld, N, M_annot, args.num_blocks,
-				args.non_negative, intercept)
-					
-		elif args.aggregate:
-			if args.annot:
-				annot = ps.AnnotFile(args.annot)
-				num_annots,ma = len(annot.df.columns) - 4, len(annot.df)
-				log.log("Read {A} annotations for {M} SNPs from {f}.".format(f=args.annot,
-					A=num_annots,	M=ma))
-				annot_matrix = np.matrix(annot.df.iloc[:,4:])
-			else:
-				raise ValueError("No annot file specified.")
-
-			hsqhat = jk.Hsq_aggregate(chisq, ref_ld, w_ld, N, M_annot, annot_matrix, args.num_blocks)
-		else:
-			hsqhat = jk.Hsq(chisq, ref_ld, w_ld, N, M_annot, args.num_blocks, args.non_negative)
-		
-		if not args.human_only and n_annot > 1:
-			hsq_cov_ofh = args.out+'.hsq.cov'
-			_print_cov(hsqhat, hsq_cov_ofh, log)
-					
-		if args.print_delete_vals:
-			hsq_delete_ofh = args.out+'.delete_k'
-			_print_delete_k(hsqhat, hsq_delete_ofh, log)
-	
-		log.log(hsqhat.summary(ref_ld_colnames, args.overlap_annot))
-		return [M_annot,hsqhat]
-
-
-	# LD Score regression to estimate genetic correlation
-	elif args.rg or args.rg or args.rg:
-		log.log('Estimating genetic correlation.')
-
-		max_N1 = np.max(sumstats['N1'])
-		max_N2 = np.max(sumstats['N2'])
-		if not args.no_filter_chisq:
-			max_chisq1 = max(0.001*max_N1, 80)
-			max_chisq2 = max(0.001*max_N2, 80)
-			chisq1 = sumstats.BETAHAT1**2 * sumstats.N1
-			chisq2 = sumstats.BETAHAT2**2 * sumstats.N2
-			ii = np.logical_and(chisq1 < max_chisq1, chisq2 < max_chisq2)
-			sumstats = sumstats[ii]
-			log_msg = 'After filtering on chi^2 < ({C},{D}), {N} SNPs remain.'
-			log.log(log_msg.format(C=max_chisq1, D=max_chisq2, N=np.sum(ii)))
-
-		snp_count = len(sumstats); n_annot = len(ref_ld_colnames)
-		if snp_count < args.num_blocks:
-			args.num_blocks = snp_count
-
-		log.log('Estimating standard errors using a block jackknife with {N} blocks.'.format(N=args.num_blocks))
-		ref_ld = np.matrix(sumstats[ref_ld_colnames]).reshape((snp_count, n_annot))
-		w_ld = np.matrix(sumstats[w_ld_colname]).reshape((snp_count, 1))
-		M_annot = np.matrix(M_annot).reshape((1, n_annot))
-		betahat1 = np.matrix(sumstats.BETAHAT1).reshape((snp_count, 1))
-		betahat2 = np.matrix(sumstats.BETAHAT2).reshape((snp_count, 1))
-		N1 = np.matrix(sumstats.N1).reshape((snp_count,1))
-		N2 = np.matrix(sumstats.N2).reshape((snp_count,1))
-		del sumstats
-		
-		if args.no_intercept:
-			args.constrain_intercept = "1,1,0"
-		
-		if args.constrain_intercept:
-			intercepts = args.constrain_intercept.split(',')
-			if len(intercepts) != 3:
-				msg = 'If using --constrain-intercept with --sumstats-gencor, must specify a ' 
-				msg += 'comma-separated list of three intercepts. '
-				msg += 'The first two for the h2 estimates; the third for the gencov estimate.'
-				raise ValueError(msg)
-	
-			try:
-				intercepts = [float(x) for x in intercepts]
-			except Exception as e:
-				err_type = type(e).__name__
-				e = ' '.join([str(x) for x in e.args])
-				e = err_type+': '+e
-				msg = 'Could not coerce arguments to --constrain-intercept to floats.\n '+e
-				raise ValueError(msg)
-			
-			log.log('Constraining intercept for first h2 estimate to {I}'.format(I=str(intercepts[0])))
-			log.log('Constraining intercept for second h2 estimate to {I}'.format(I=str(intercepts[1])))
-			log.log('Constraining intercept for gencov estimate to {I}'.format(I=str(intercepts[2])))
-
-		else:
-			intercepts = [None, None, None]
-		
-		rghat = jk.Gencor(betahat1, betahat2, ref_ld, w_ld, N1, N2, M_annot, intercepts,
-			args.overlap,	args.rho, args.num_blocks, return_silly_things=args.return_silly_things)
-
-		if not args.human_only and n_annot > 1:
-			gencov_jknife_ofh = args.out+'.gencov.cov'
-			hsq1_jknife_ofh = args.out+'.hsq1.cov'
-			hsq2_jknife_ofh = args.out+'.hsq2.cov'	
-			_print_cov(rghat.hsq1, hsq1_jknife_ofh, log)
-			_print_cov(rghat.hsq2, hsq2_jknife_ofh, log)
-			_print_gencov_cov(rghat.gencov, gencov_jknife_ofh, log)
-		
-		if args.print_delete_vals:
-			hsq1_delete_ofh = args.out+'.hsq1.delete_k'
-			_print_delete_k(rghat.hsq1, hsq1_delete_ofh, log)
-			hsq2_delete_ofh = args.out+'.hsq2.delete_k'
-			_print_delete_k(rghat.hsq2, hsq2_delete_ofh, log)
-			gencov_delete_ofh = args.out+'.gencov.delete_k'
-			_print_delete_k(rghat.gencov, gencov_delete_ofh, log)
-
-		log.log( '\n' )
-		log.log( 'Heritability of first phenotype' )
-		log.log( '-------------------------------' )
-		log.log(rghat.hsq1.summary(ref_ld_colnames, args.overlap_annot))
-		log.log( '\n' )
-		log.log( 'Heritability of second phenotype' )
-		log.log( '--------------------------------' )
-		log.log(rghat.hsq2.summary(ref_ld_colnames, args.overlap_annot))
-		log.log( '\n' )
-		log.log( 'Genetic Covariance' )
-		log.log( '------------------' )
-		log.log(rghat.gencov.summary(ref_ld_colnames, args.overlap_annot))
-		log.log( '\n' )
-		log.log( 'Genetic Correlation' )
-		log.log( '-------------------' )
-		log.log(rghat.summary() )
-		
-		return [M_annot,rghat]
-
-
-=======
->>>>>>> b0b4d977
 if __name__ == '__main__':
 	parser = argparse.ArgumentParser()
 		
@@ -1006,15 +581,6 @@
 		
 	# Basic LD Score Estimation Flags'
 	parser.add_argument('--bfile', default=None, type=str, 
-<<<<<<< HEAD
-		help='Filename prefix for plink .bed/.bim/.fam file. '
-		'The syntax is the same as with plink.  '
-		'LDSC will automatically append .bed/.bim/.fam.')
-	parser.add_argument('--l2', default=False, action='store_true',
-		help='This flag tells LDSC to estimate LD Score. '
-		'In order to estimate LD Score, you must also set the --bfile flag and '
-		'one of the --ld-wind-* flags.')
-=======
 		help='Prefix for Plink .bed/.bim/.fam file')
 	parser.add_argument('--annot', default=None, type=str, 
 		help='Filename for annotation file for partitioned LD Score estimation')
@@ -1028,7 +594,6 @@
 		help='Comma separated list of column names for --cts-bin.')
 
 	# Filtering / Data Management for LD Score
->>>>>>> b0b4d977
 	parser.add_argument('--extract', default=None, type=str, 
 		help='File with SNPs to include in LD Score estimation. '
 		'The file should contain one SNP ID per row.')
@@ -1106,17 +671,9 @@
 		'LDSC will automatically append .chisq or .chisq.gz to the filename prefix.'
 		'--h2 requires at minimum also setting the --ref-ld and --w-ld flags.')
 	parser.add_argument('--rg', default=None, type=str,
-<<<<<<< HEAD
-		help='Comma-separated list of two filename prefixes for .chisq/.allele filesets for '
-		' two-phenotype LD Score regression. '
-		'LDSC will automatically append .chisq/.allele or .chisq.gz/.allele.gz '
-		' to the filename prefixes.'
-		'--rg requires at minimum also setting the --ref-ld and --w-ld flags.')
-=======
 		help='Comma-separated list of prefixes of .chisq filed for genetic correlation estimation.')
 	parser.add_argument('--rg-list', default=None, type=str,
 		help='File containing a list of prefixes of .chisq files (one per line) for genetic correlation estimation.')
->>>>>>> b0b4d977
 	parser.add_argument('--ref-ld', default=None, type=str,
 		help='Use --ref-ld to tell LDSC which LD Scores to use as the predictors in the LD '
 		'Score regression. '
@@ -1151,14 +708,10 @@
 		'and prevents LDSC from displaying output that is meaningless with overlapping categories.')
 
 	parser.add_argument('--no-filter-chisq', default=False, action='store_true',
-<<<<<<< HEAD
-		help='Setting this flag prevents LDSC from removing huge-effect SNPs from the regression.')
-=======
 		help='Don\'t remove SNPs with large chi-square.')
 	parser.add_argument('--max-chisq', default=None, type=float,
 		help='Max chi^2 for SNPs in the regression.')
 
->>>>>>> b0b4d977
 	parser.add_argument('--no-intercept', action='store_true',
 		help = 'If used with --h2, this constrains the LD Score regression intercept to equal '
 		'1. If used with --rg, this constrains the LD Score regression intercepts for the h2 '
@@ -1225,30 +778,6 @@
 		help='This flag tells LDSC to use the .l2.M file instead of the .l2.M_5_50 file.')
 	parser.add_argument('--return-silly-things', default=False, action='store_true',
 		help='Force ldsc to return silly genetic correlation estimates.')
-<<<<<<< HEAD
-	parser.add_argument('--keep-ld', default=None, type=str,
-		help='Zero-indexed column numbers of LD Scores to keep for LD Score regression.')
-	parser.add_argument('--M', default=None, type=str,	
-		help='This flag allows one to enter a value of M at the command line as a comma-'
-		'separated list of numbers.')
-	parser.add_argument('--M-file', default=None, type=str,
-		help='Alternate .M file (e.g., if you want to use .M_5_50). LDSC will automatically '
-		'append .l2.M.')
-
-	# Out of commission flags	
-	#parser.add_argument('--l1', default=False, action='store_true',
-	#	help='Estimate l1 w.r.t. sample minor allele.')
-	#parser.add_argument('--l1sq', default=False, action='store_true',
-	#	help='Estimate l1 ^ 2 w.r.t. sample minor allele.')
-	#parser.add_argument('--bin', default=None, type=str, 
-	#	help='Prefix for binary VCF file')
-	#parser.add_argument('--l4', default=False, action='store_true',
-	#	help='Estimate l4. Only compatible with jackknife.')
-	#parser.add_argument('--se', action='store_true', 
-	#	help='Block jackknife SE? (Warning: somewhat slower)')
-	#parser.add_argument('--freq', default=False, action='store_true',
-	#	help='Compute reference allele frequencies (useful for .bin files).')
-=======
 	parser.add_argument('--no-check', default=True, action='store_false',
 		help='Don\'t check the contents of chisq files. These checks can be slow, and are '
 		'redundant for chisq files generated using sumstats_to_chisq.py.')
@@ -1269,7 +798,6 @@
 	
 	if args.no_check_alleles:
 		args.no_check = False
->>>>>>> b0b4d977
 
 	args = parser.parse_args()
 	defaults = vars(parser.parse_args(''))
@@ -1281,8 +809,6 @@
 	options = ['--'+x.replace('_','-')+' '+str(opts[x]) for x in non_defaults]
 	header += '\n'.join(options).replace('True','').replace('False','')
 	header += '\n'
-<<<<<<< HEAD
-=======
 	
 	if args.constrain_intercept:
 		args.constrain_intercept = args.constrain_intercept.replace('N','-')
@@ -1291,7 +817,6 @@
 		args.w_ld = args.w_ld
 	elif args.w_ld_chr:
 		args.w_ld_chr = args.w_ld_chr
->>>>>>> b0b4d977
 	
 	if args.num_blocks <= 1:
 		raise ValueError('--num-blocks must be an integer > 1.')
